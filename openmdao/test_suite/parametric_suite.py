--- conflicted
+++ resolved
@@ -84,7 +84,6 @@
     # From http://stackoverflow.com/a/5228294
     return (dict(zip(dicts, x)) for x in itertools.product(*itervalues(dicts)))
 
-<<<<<<< HEAD
 
 def _test_name(testcase_fun, param_num, params):
     return '_'.join([
@@ -107,20 +106,6 @@
 
 # Needed for Nose
 parametric_suite.__test__ = False
-
-=======
-
-def full_test_suite():
-    for group_type, params in iteritems(GROUP_PARAMS):
-        for test_problem in test_suite(group_type=group_type, **params):
-            yield test_problem
-
-
-# Needed for nose
-full_test_suite.__test__ = False
-test_suite.__test__ = False
->>>>>>> 92cc6688
-
 
 class ParameterizedInstance(object):
     """Parameterized Instance for a particular ParametricTestGroup. Typically not instantiated
