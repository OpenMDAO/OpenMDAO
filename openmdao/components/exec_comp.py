"""Define the ExecComp class, a component that evaluates an expression."""
import re
import time
from itertools import product
from contextlib import contextmanager

import numpy as np
from numpy import ndarray, imag

from openmdao.core.system import _DEFAULT_COLORING_META
from openmdao.utils.coloring import _ColSparsityJac, _compute_coloring
from openmdao.core.explicitcomponent import ExplicitComponent
from openmdao.utils.units import valid_units
from openmdao.utils import cs_safe
from openmdao.utils.om_warnings import issue_warning, DerivativesWarning, SetupWarning
from openmdao.utils.array_utils import get_random_arr


# regex to check for variable names.
VAR_RGX = re.compile(r'([.]*[_a-zA-Z]\w*[ ]*\(?)')

# Names of metadata entries allowed for ExecComp variables.
_allowed_meta = {'value', 'val', 'shape', 'units', 'res_units', 'desc',
                 'ref', 'ref0', 'res_ref', 'lower', 'upper', 'src_indices',
                 'flat_src_indices', 'tags', 'shape_by_conn', 'copy_shape', 'compute_shape',
                 'constant'}

# Names that are not allowed for input or output variables (keywords for options)
_option_names = {'has_diag_partials', 'units', 'shape', 'default_shape', 'shape_by_conn',
                 'run_root_only', 'constant', 'do_coloring', 'assembled_jac_type', 'derivs_method',
                 'distributed', 'always_opt', 'use_jit'}


def check_option(option, value):
    """
    Check option for validity.

    Parameters
    ----------
    option : str
        The name of the option.
    value : any
        The value of the option.

    Raises
    ------
    ValueError
    """
    if option == 'units' and value is not None and not valid_units(value):
        raise ValueError("The units '%s' are invalid." % value)


def array_idx_iter(shape):
    """
    Return an iterator over the indices into a n-dimensional array.

    Parameters
    ----------
    shape : tuple
        Shape of the array.

    Yields
    ------
    int
    """
    for p in product(*[range(s) for s in shape]):
        yield p


class ExecComp(ExplicitComponent):
    """
    A component defined by an expression string.

    Parameters
    ----------
    exprs : str, tuple of str or list of str
        An assignment statement or iter of them. These express how the
        outputs are calculated based on the inputs.  In addition to
        standard Python operators, a subset of numpy and scipy functions
        is supported.

    **kwargs : dict of named args
        Initial values of variables can be set by setting a named
        arg with the var name.  If the value is a dict it is assumed
        to contain metadata.  To set the initial value in addition to
        other metadata, assign the initial value to the 'val' entry
        of the dict.

    Attributes
    ----------
    _kwargs : dict of named args
        Initial values of variables.
    _exprs : list
        List of expressions.
    _codes : list
        List of code objects.
    _exprs_info : list
        List of tuples containing output and inputs for each expression.
    complex_stepsize : double
        Step size used for complex step which is used for derivatives.
    _manual_decl_partials : bool
        If True, at least one partial has been declared by the user.
    _requires_fd : dict
        Contains a mapping of 'of' variables to a tuple of the form (wrts, functs) for those
        'of' variables that require finite difference to be used to compute their derivatives.
    _constants : dict of dicts
        Constants defined in the expressions. The key is the name of the constant and the value
        is a dict of metadata.
    _coloring_declared : bool
        If True, coloring has been declared manually.
    _inarray : ndarray or None
        If using internal CS, this is a complex array containing input values.
    _outarray : ndarray or None
        If using internal CS, this is a complex array containing output values.
    _indict : dict or None
        If using internal CS, this maps input variable views in _inarray to input names.
    _viewdict : dict or None
        If using internal CS, this maps input, output, and constant names to their corresponding
        views/values.
    """

    def __init__(self, exprs=[], **kwargs):
        r"""
        Create a <Component> using only an expression string.

        Given a list of assignment statements, this component creates
        input and output variables at construction time.  All variables
        appearing on the left-hand side of an assignment are outputs,
        and the rest are inputs.  Each variable is assumed to be of
        type float unless the initial value for that variable is supplied
        in \*\*kwargs.  Derivatives are calculated using complex step.

        The following functions are available for use in expressions:

        =========================  ====================================
        Function                   Description
        =========================  ====================================
        abs(x)                     Absolute value of x
        acos(x)                    Inverse cosine of x
        acosh(x)                   Inverse hyperbolic cosine of x
        arange(start, stop, step)  Array creation
        arccos(x)                  Inverse cosine of x
        arccosh(x)                 Inverse hyperbolic cosine of x
        arcsin(x)                  Inverse sine of x
        arcsinh(x)                 Inverse hyperbolic sine of x
        arctan(x)                  Inverse tangent of x
        arctan2(y, x)              4-quadrant arctangent function of y and x
        asin(x)                    Inverse sine of x
        asinh(x)                   Inverse hyperbolic sine of x
        atan(x)                    Inverse tangent of x
        cos(x)                     Cosine of x
        cosh(x)                    Hyperbolic cosine of x
        dot(x, y)                  Dot product of x and y
        e                          Euler's number
        erf(x)                     Error function
        erfc(x)                    Complementary error function
        exp(x)                     Exponential function
        expm1(x)                   exp(x) - 1
        fmax(x, y)                 Element-wise maximum of x and y
        fmin(x, y)                 Element-wise minimum of x and y
        inner(x, y)                Inner product of arrays x and y
        isinf(x)                   Element-wise detection of np.inf
        isnan(x)                   Element-wise detection of np.nan
        kron(x, y)                 Kronecker product of arrays x and y
        linspace(x, y, N)          Numpy linear spaced array creation
        log(x)                     Natural logarithm of x
        log10(x)                   Base-10 logarithm of x
        log1p(x)                   log(1+x)
        matmul(x, y)               Matrix multiplication of x and y
        maximum(x, y)              Element-wise maximum of x and y
        minimum(x, y)              Element-wise minimum of x and y
        ones(N)                    Create an array of ones
        outer(x, y)                Outer product of x and y
        pi                         Pi
        power(x, y)                Element-wise x**y
        prod(x)                    The product of all elements in x
        sin(x)                     Sine of x
        sinh(x)                    Hyperbolic sine of x
        sum(x)                     The sum of all elements in x
        tan(x)                     Tangent of x
        tanh(x)                    Hyperbolic tangent of x
        tensordot(x, y)            Tensor dot product of x and y
        zeros(N)                   Create an array of zeros
        =========================  ====================================

        Notes
        -----
        If a variable has an initial value that is anything other than 1.0,
        either because it has a different type than float or just because its
        initial value is != 1.0, you must use a keyword arg
        to set the initial value.  For example, let's say we have an
        ExecComp that takes an array 'x' as input and outputs a float variable
        'y' which is the sum of the entries in 'x'.

        .. code-block:: python

            import numpy
            import openmdao.api as om
            excomp = om.ExecComp('y=sum(x)', x=numpy.ones(10, dtype=float))

        In this example, 'y' would be assumed to be the default type of float
        and would be given the default initial value of 1.0, while 'x' would be
        initialized with a size 10 float array of ones.

        If you want to assign certain metadata for 'x' in addition to its
        initial value, you can do it as follows:

        .. code-block:: python

            excomp = ExecComp('y=sum(x)',
                              x={'val': numpy.ones(10, dtype=float),
                                 'units': 'ft'})
        """
        options = {}
        for name in _option_names:
            if name in kwargs:
                options[name] = kwargs.pop(name)

        super().__init__(**options)

        # change default coloring values
        self._coloring_info.method = 'cs'
        self._coloring_info.num_full_jacs = 2

        # if complex step is used for derivatives, this is the stepsize
        self.complex_stepsize = 1.e-40

        if isinstance(exprs, str):
            exprs = [exprs]

        self._exprs = exprs[:]
        self._exprs_info = []
        self._codes = []
        self._kwargs = kwargs

        self._manual_decl_partials = False
        self._no_check_partials = True

        self._constants = {}
        self._coloring_declared = False
        self._inarray = None
        self._outarray = None
        self._indict = None
        self._viewdict = None

    def initialize(self):
        """
        Declare options.
        """
        self.options.declare('has_diag_partials', types=bool, default=False,
                             desc='If True, treat all array/array partials as diagonal if both '
                                  'arrays have size > 1. All arrays with size > 1 must have the '
                                  'same flattened size or an exception will be raised.')

        self.options.declare('units', types=str, allow_none=True, default=None,
                             desc='Units to be assigned to all variables in this component. '
                                  'Default is None, which means units may be provided for variables'
                                  ' individually.',
                             check_valid=check_option)

        self.options.declare('shape', types=(int, tuple, list), allow_none=True, default=None,
                             desc='Shape to be assigned to all variables in this component. '
                                  'Default is None, which means shape may be provided for variables'
                                  ' individually.')

        self.options.declare('shape_by_conn', types=bool, default=False,
                             desc='If True, shape all inputs and outputs based on their '
                                  'connection. Default is False.')

        self.options.declare('do_coloring', types=bool, default=True,
                             desc='If True (the default), compute the partial jacobian '
                             'coloring for this component.')

        self.options.undeclare("distributed")

    @classmethod
    def register(cls, name, callable_obj, complex_safe):
        """
        Register a callable to be usable within ExecComp expressions.

        Parameters
        ----------
        name : str
            Name of the callable.
        callable_obj : callable
            The callable.
        complex_safe : bool
            If True, the given callable works correctly with complex numbers.
        """
        global _expr_dict, _not_complex_safe

        if not callable(callable_obj):
            raise TypeError(f"{cls.__name__}: '{name}' passed to register() of type "
                            f"'{type(callable_obj).__name__}' is not callable.")
        if name in _expr_dict:
            raise NameError(f"{cls.__name__}: '{name}' has already been registered.")

        if name in _option_names:
            raise NameError(f"{cls.__name__}: cannot register name '{name}' because "
                            "it's a reserved keyword.")

        if '.' in name:
            raise NameError(f"{cls.__name__}: cannot register name '{name}' because "
                            "it contains '.'.")
        _expr_dict[name] = callable_obj

        if not complex_safe:
            _not_complex_safe.add(name)

    def setup(self):
        """
        Set up variable name and metadata lists.
        """
        if self._exprs:
            self._setup_expressions()

    def _setup_expressions(self):
        """
        Set up the expressions.

        This is called during setup_procs and after each call to "add_expr" from configure.
        """
        global _not_complex_safe

        exprs = self._exprs
        kwargs = self._kwargs

        shape = self.options['shape']
        shape_by_conn = self.options['shape_by_conn']

        if shape is not None and shape_by_conn:
            raise RuntimeError(f"{self.msginfo}: Can't set both shape and shape_by_conn.")

        self._exprs_info = exprs_info = []
        outs = set()
        allvars = set()
        constants = set()
        self._requires_fd = {}

        for expr in exprs:
            lhs, _, rhs = expr.partition('=')
            onames = self._parse_for_out_vars(lhs)
            vnames, fnames = self._parse_for_names(rhs)

            constants.update([n for n, val in kwargs.items()
                              if isinstance(val, dict) and 'constant' in val and val['constant']])
            # remove constants
            vnames = vnames.difference(constants)

            allvars.update(vnames)
            outs.update(onames)

            if onames.intersection(allvars):
                # we have a used-before-calculated output
                violators = sorted([n for n in onames if n in allvars])
                raise RuntimeError(f"{self.msginfo}: Outputs {violators} are used before "
                                   "being calculated, so this ExecComp is not a valid explicit "
                                   "component.")

            exprs_info.append((onames, vnames, fnames))
            if _not_complex_safe.intersection(fnames):
                for o in onames:
                    self._requires_fd[o] = (vnames, fnames)

        allvars.update(outs)

        if self._requires_fd:
            inps = []
            for out, (rhsvars, funcs) in self._requires_fd.items():
                iset = rhsvars.difference(outs)
                self._requires_fd[out] = (iset, funcs)
                inps.extend(iset)
            self._no_check_partials = False
            self.set_check_partial_options(wrt=inps, method='fd')

        kwargs2 = {}
        init_vals = {}
        units = self.options['units']

        # make sure all kwargs are legit
        for varname, val in kwargs.items():

            if varname not in allvars and varname not in constants:
                msg = f"{self.msginfo}: arg '{varname}' in call to ExecComp() " \
                      f"does not refer to any variable in the expressions {exprs}"
                if varname in ('promotes', 'promotes_inputs', 'promotes_outputs'):
                    msg += ". Did you intend to promote variables in the 'add_subsystem' call?"
                raise RuntimeError(msg)

            if isinstance(val, dict):
                dct = val
                vval = dct.get('val')
                vshape = dct.get('shape')
                vshape_by_conn = dct.get('shape_by_conn')
                vcopy_shape = dct.get('copy_shape')
                vcompute_shape = dct.get('compute_shape')
                vconstant = dct.get('constant')
                vunits = dct.get('units')

                if vconstant:
                    if vval is None:
                        raise RuntimeError(f"{self.msginfo}: arg '{varname}' in call to ExecComp() "
                                           "is a constant but no value is given")
                    for ignored_meta in ['units', 'shape']:
                        if ignored_meta in dct:
                            issue_warning(f"arg '{varname}' in call to ExecComp() "
                                          f"is a constant. The {ignored_meta} will be ignored",
                                          prefix=self.msginfo, category=SetupWarning)

                    self._constants[varname] = vval
                    continue  # TODO should still do some checking here!

                diff = set(dct.keys()) - _allowed_meta
                if diff:
                    raise RuntimeError("%s: the following metadata names were not "
                                       "recognized for variable '%s': %s" %
                                       (self.msginfo, varname, sorted(diff)))

                kwargs2[varname] = dct.copy()

                if units is not None:
                    if vunits is not None and vunits != units:
                        raise RuntimeError("%s: units of '%s' have been specified for "
                                           "variable '%s', but units of '%s' have been "
                                           "specified for the entire component." %
                                           (self.msginfo, vunits, varname, units))
                    else:
                        kwargs2[varname]['units'] = units

                if shape is not None:
                    if vshape is not None and vshape != shape:
                        raise RuntimeError("%s: shape of %s has been specified for "
                                           "variable '%s', but shape of %s has been "
                                           "specified for the entire component." %
                                           (self.msginfo, vshape, varname, shape))
                    elif vval is not None:
                        if (shape and np.atleast_1d(vval).shape != shape) or \
                           (not shape and np.asarray(vval).shape != shape):
                            raise RuntimeError("%s: value of shape %s has been specified for "
                                               "variable '%s', but shape of %s has been "
                                               "specified for the entire component." %
                                               (self.msginfo, np.atleast_1d(vval).shape,
                                                varname, shape))
                    else:
                        init_vals[varname] = np.ones(shape)

                if vval is not None:
                    init_vals[varname] = vval
                    del kwargs2[varname]['val']

                if vshape_by_conn or vcopy_shape or vcompute_shape:
                    if vshape is not None or vval is not None:
                        raise RuntimeError(f"{self.msginfo}: Can't set 'shape' or 'val' for "
                                           f"variable '{varname}' along with 'copy_shape', "
                                           "compute_shape, or 'shape_by_conn'.")

                if vshape is not None:
                    if varname not in init_vals:
                        init_vals[varname] = np.ones(vshape)
                    elif (vshape and np.atleast_1d(init_vals[varname]).shape != vshape) or \
                         (vshape == () and np.asarray(init_vals[varname]).shape != vshape):
                        raise RuntimeError("%s: shape of %s has been specified for variable "
                                           "'%s', but a value of shape %s has been provided." %
                                           (self.msginfo, str(vshape), varname,
                                            str(np.atleast_1d(init_vals[varname]).shape)))
                    if shape is not None:
                        del kwargs2[varname]['shape']
            else:
                init_vals[varname] = val

        if self._static_mode:
            var_rel2meta = self._static_var_rel2meta
        else:
            var_rel2meta = self._var_rel2meta

        for var in sorted(allvars):
            meta = kwargs2.get(var, {
                'units': units,
                'shape': shape,
                'shape_by_conn': shape_by_conn})

            # if user supplied an initial value, use it, otherwise set to 1.0
            if var in init_vals:
                val = init_vals[var]
            else:
                val = 1.0

            if var in var_rel2meta:
                # Input/Output already exists, but we may be setting defaults for the first time.
                # Note that there is only one submitted dictionary of defaults.
                current_meta = var_rel2meta[var]

                for kname, kvalue in meta.items():
                    if kvalue is not None:
                        current_meta[kname] = kvalue

                new_val = kwargs[var].get('val')
                if new_val is not None:
                    # val is normally ensured to be a numpy array in add_input/add_output,
                    # do the same here...
                    current_meta['val'] = np.atleast_1d(new_val)
            else:
                # new input and/or output.
                if var in outs:
                    current_meta = self.add_output(var, val, **meta)
                else:
                    if 'constant' in meta:
                        meta.pop('constant', None)
                    current_meta = self.add_input(var, val, **meta)

            if var not in init_vals:
                init_vals[var] = current_meta['val']

        self._codes = self._compile_exprs(self._exprs)

    def add_expr(self, expr, **kwargs):
        """
        Add an expression to the ExecComp.

        Parameters
        ----------
        expr : str
            An assignment statement that expresses how the outputs are calculated based on the
            inputs. In addition to standard Python operators, a subset of numpy and scipy
            functions is supported.
        **kwargs : dict of named args
            Initial values of variables can be set by setting a named arg with the var name.  If
            the value is a dict it is assumed to contain metadata.  To set the initial value in
            addition to other metadata, assign the initial value to the 'val' entry of the dict.
            Do not include for inputs whose default kwargs have been declared on previous
            expressions.
        """
        if not isinstance(expr, str):
            typ = type(expr).__name__
            msg = f"Argument 'expr' must be of type 'str', but type '{typ}' was found."
            raise TypeError(msg)

        self._exprs.append(expr)
        for name in kwargs:
            if name in self._kwargs:
                raise NameError(f"Defaults for '{name}' have already been defined in a previous "
                                "expression.")

        self._kwargs.update(kwargs)

        if not self._static_mode:
            self._setup_expressions()

    def _compile_exprs(self, exprs):
        compiled = []
        outputs = set()
        for i, expr in enumerate(exprs):

            # Quick dupe check.
            lhs_name = expr.partition('=')[0].strip()
            if lhs_name in outputs:
                # Can't add two equations with the same output.
                raise RuntimeError(f"{self.msginfo}: The output '{lhs_name}' has already been "
                                   "defined by an expression.")
            else:
                outputs.add(lhs_name)

            try:
                compiled.append(compile(expr, expr, 'exec'))
            except Exception:
                raise RuntimeError("%s: failed to compile expression '%s'." %
                                   (self.msginfo, exprs[i]))
        return compiled

    def _parse_for_out_vars(self, s):
        vnames = set([x.strip() for x in re.findall(VAR_RGX, s)
                      if not x.endswith('(') and not x.startswith('.')])
        for v in vnames:
            if v in _expr_dict:
                raise NameError("%s: cannot assign to variable '%s' "
                                "because it's already defined as an internal "
                                "function or constant." % (self.msginfo, v))
        return vnames

    def _parse_for_names(self, s):
        names = [x.strip() for x in re.findall(VAR_RGX, s) if not x.startswith('.')]
        vnames = set()
        for n in names:
            if n.endswith('('):
                continue
            vnames.add(n)
        fnames = [n[:-1] for n in names if n[-1] == '(']
        to_remove = []
        for v in vnames:
            if v in _option_names:
                raise NameError("%s: cannot use variable name '%s' because "
                                "it's a reserved keyword." % (self.msginfo, v))
            if v in _expr_dict:
                expvar = _expr_dict[v]
                if callable(expvar):
                    raise NameError("%s: cannot use '%s' as a variable because "
                                    "it's already defined as an internal "
                                    "function or constant." % (self.msginfo, v))
                else:
                    to_remove.append(v)

        for f in fnames:
            if f not in _expr_dict:
                raise NameError(f"{self.msginfo}: can't use '{f}' as a function because "
                                "it hasn't been registered.")

        return vnames.difference(to_remove), fnames

    def __getstate__(self):
        """
        Return state as a dict.

        Returns
        -------
        dict
            State to get.
        """
        state = self.__dict__.copy()
        del state['_codes']
        return state

    def __setstate__(self, state):
        """
        Restore state from `state`.

        Parameters
        ----------
        state : dict
            State to restore.
        """
        self.__dict__.update(state)
        self._codes = self._compile_exprs(self._exprs)

    def declare_partials(self, *args, **kwargs):
        """
        Declare information about this component's subjacobians.

        Parameters
        ----------
        *args : list
            Positional args to be passed to base class version of declare_partials.
        **kwargs : dict
            Keyword args  to be passed to base class version of declare_partials.

        Returns
        -------
        dict
            Metadata dict for the specified partial(s).
        """
        if 'method' not in kwargs or kwargs['method'] not in ('cs', 'fd'):
            raise RuntimeError(f"{self.msginfo}: declare_partials must be called with method='cs' "
                               "or method='fd'.")
        if self.options['has_diag_partials']:
            raise RuntimeError(f"{self.msginfo}: declare_partials cannot be called manually if "
                               "has_diag_partials has been set.")

        self._manual_decl_partials = True
        return super().declare_partials(*args, **kwargs)

    def _get_coloring(self):
        """
        Get the Coloring for this system.

        If necessary, load the Coloring from a file or dynamically generate it.

        Returns
        -------
        Coloring or None
            Coloring object, possible loaded from a file or dynamically generated, or None
        """
        if self.options['do_coloring']:
            return super()._get_coloring()

    def _setup_partials(self):
        """
        Check that all partials are declared.
        """
        has_diag_partials = self.options['has_diag_partials']
        if not self._manual_decl_partials:
            if self.options['do_coloring'] and not has_diag_partials:
                rank = self.comm.rank
                sizes = self._var_sizes
                if not self._has_distrib_vars and (sum(sizes['input'][rank]) > 1 and
                                                   sum(sizes['output'][rank]) > 1):
                    if not self._coloring_declared:
                        super().declare_coloring(wrt=('*', ), method='cs', show_summary=False)
                        self._coloring_info.dynamic = True
                        self._manual_decl_partials = False  # this gets reset in declare_partials
                        self._declared_partials_patterns = {}
                else:
                    self.options['do_coloring'] = False
                    self._coloring_info.dynamic = False

            meta = self._var_rel2meta
            decl_partials = super().declare_partials
            for outs, vs, _ in self._exprs_info:
                ins = sorted(set(vs).difference(outs))
                for out in sorted(outs):
                    for inp in ins:
                        if has_diag_partials:
                            ival = meta[inp]['val']
                            oval = meta[out]['val']
                            iarray = isinstance(ival, ndarray) and ival.size > 1
                            if iarray and isinstance(oval, ndarray) and oval.size > 1:
                                if oval.size != ival.size:
                                    raise RuntimeError(
                                        "%s: has_diag_partials is True but partial(%s, %s) "
                                        "is not square (shape=(%d, %d))." %
                                        (self.msginfo, out, inp, oval.size, ival.size))
                                # partial will be declared as diagonal
                                diag = True
                            else:
                                diag = None
                            decl_partials(of=out, wrt=inp, diagonal=diag)
                        else:
                            decl_partials(of=out, wrt=inp)

        super()._setup_partials()

        if self._manual_decl_partials:
            undeclared = []
            for outs, vs, _ in self._exprs_info:
                ins = sorted(set(vs).difference(outs))
                for out in sorted(outs):
                    out = '.'.join((self.pathname, out))
                    for inp in ins:
                        inp = '.'.join((self.pathname, inp))
                        if (out, inp) not in self._subjacs_info:
                            undeclared.append((out, inp))
            if undeclared:
                idx = len(self.pathname) + 1
                undeclared = ', '.join([' wrt '.join((f"'{of[idx:]}'", f"'{wrt[idx:]}'"))
                                        for of, wrt in undeclared])
                issue_warning(f"The following partial derivatives have not been "
                              f"declared so they are assumed to be zero: [{undeclared}].",
                              prefix=self.msginfo, category=DerivativesWarning)

    def _setup_vectors(self, parent_vectors=None):
        """
        Compute all vectors for all vec names.

        Parameters
        ----------
        root_vectors : dict of dict of Vector
            Root vectors: first key is 'input', 'output', or 'residual'; second key is vec_name.
        parent_vectors : dict or None
            Parent vectors.  Same structure as root_vectors.
        """
        super()._setup_vectors(parent_vectors)

        if not self._use_derivatives:
            self._manual_decl_partials = True  # prevents attempts to use _viewdict in compute

        self._iodict = _IODict(self._outputs, self._inputs, self._constants)

        self._relcopy = False

        if not self._manual_decl_partials:
            if self._force_alloc_complex:
                # we can use the internal Vector complex arrays

                # set complex_step_mode so we'll get the full complex array
                self._inputs.set_complex_step_mode(True)
                self._outputs.set_complex_step_mode(True)

                self._indict = self._inputs._get_local_views()
                outdict = self._outputs._get_local_views()

                self._inarray = self._inputs.asarray(copy=False)
                self._outarray = self._outputs.asarray(copy=False)

                self._inputs.set_complex_step_mode(False)
                self._outputs.set_complex_step_mode(False)

            else:
                # we make our own complex 'copy' of the Vector arrays
                self._inarray = np.zeros(len(self._inputs), dtype=complex)
                self._outarray = np.zeros(len(self._outputs), dtype=complex)

                self._indict = self._inputs._get_local_views(self._inarray)
                outdict = self._outputs._get_local_views(self._outarray)

                self._relcopy = True

            # combine lookup dicts for faster exec calls
            viewdict = self._indict.copy()
            viewdict.update(outdict)
            viewdict.update({n: (np.atleast_1d(v), np.isscalar(v))
                             for n, v in self._constants.items()})
            self._viewdict = _ViewDict(viewdict)

    def compute(self, inputs, outputs):
        """
        Execute this component's assignment statements.

        Parameters
        ----------
        inputs : `Vector`
            `Vector` containing inputs.

        outputs : `Vector`
            `Vector` containing outputs.
        """
        if not self._manual_decl_partials:
            if self._relcopy:
                self._inarray[:] = self._inputs.asarray(copy=False)
                self._exec()
                outs = outputs.asarray(copy=False)
                if outs.dtype == self._outarray.dtype:
                    outs[:] = self._outarray
                else:
                    outs[:] = self._outarray.real
            else:
                self._exec()

            return

        if self._iodict._inputs is not inputs:
            self._iodict = _IODict(outputs, inputs, self._constants)

        for i, expr in enumerate(self._codes):
            try:
                #  inputs, outputs, and _constants are vectors
                exec(expr, _expr_dict, self._iodict)  # nosec:
                # limited to _expr_dict
            except Exception as err:
                raise RuntimeError(f"{self.msginfo}: Error occurred evaluating '{self._exprs[i]}':"
                                   f"\n{err}")

    def _linearize(self, jac=None, sub_do_ln=False):
        """
        Compute jacobian / factorization. The model is assumed to be in a scaled state.

        Parameters
        ----------
        jac : Jacobian or None
            Ignored.
        sub_do_ln : bool
            Flag indicating if the children should call linearize on their linear solvers.
        """
        if self._requires_fd:
            if 'fd' in self._approx_schemes:
                fdins = {wrt.rsplit('.', 1)[1] for wrt in self._approx_schemes['fd']._wrt_meta}
            else:
                fdins = set()

            for _, (inps, funcs) in self._requires_fd.items():
                diff = inps.difference(fdins)
                if diff:
                    raise RuntimeError(f"{self.msginfo}: expression contains functions "
                                       f"{sorted(funcs)} that are not complex safe. To fix this, "
                                       f"call declare_partials('*', {sorted(diff)}, method='fd') "
                                       f"on this component prior to setup.")
            self._requires_fd = False  # only need to do this check the first time around

        super()._linearize(jac, sub_do_ln)

    def declare_coloring(self,
                         wrt=_DEFAULT_COLORING_META['wrt_patterns'],
                         method=_DEFAULT_COLORING_META['method'],
                         form=None,
                         step=None,
                         per_instance=_DEFAULT_COLORING_META['per_instance'],
                         num_full_jacs=_DEFAULT_COLORING_META['num_full_jacs'],
                         tol=_DEFAULT_COLORING_META['tol'],
                         orders=_DEFAULT_COLORING_META['orders'],
                         perturb_size=_DEFAULT_COLORING_META['perturb_size'],
                         min_improve_pct=_DEFAULT_COLORING_META['min_improve_pct'],
                         show_summary=_DEFAULT_COLORING_META['show_summary'],
                         show_sparsity=_DEFAULT_COLORING_META['show_sparsity']):
        """
        Set options for deriv coloring of a set of wrt vars matching the given pattern(s).

        Parameters
        ----------
        wrt : str or list of str
            The name or names of the variables that derivatives are taken with respect to.
            This can contain input names, output names, or glob patterns.
        method : str
            Method used to compute derivative: "fd" for finite difference, "cs" for complex step.
        form : str
            Finite difference form, can be "forward", "central", or "backward". Leave
            undeclared to keep unchanged from previous or default value.
        step : float
            Step size for finite difference. Leave undeclared to keep unchanged from previous
            or default value.
        per_instance : bool
            If True, a separate coloring will be generated for each instance of a given class.
            Otherwise, only one coloring for a given class will be generated and all instances
            of that class will use it.
        num_full_jacs : int
            Number of times to repeat partial jacobian computation when computing sparsity.
        tol : float
            Tolerance used to determine if an array entry is nonzero during sparsity determination.
        orders : int
            Number of orders above and below the tolerance to check during the tolerance sweep.
        perturb_size : float
            Size of input/output perturbation during generation of sparsity.
        min_improve_pct : float
            If coloring does not improve (decrease) the number of solves more than the given
            percentage, coloring will not be used.
        show_summary : bool
            If True, display summary information after generating coloring.
        show_sparsity : bool
            If True, display sparsity with coloring info after generating coloring.
        """
        super().declare_coloring(wrt, method, form, step, per_instance, num_full_jacs,
                                 tol, orders, perturb_size, min_improve_pct,
                                 show_summary, show_sparsity)
        self._coloring_declared = True
        self._manual_decl_partials = True

    def _exec(self):
        for i, expr in enumerate(self._codes):
            try:
                exec(expr, _expr_dict, self._viewdict)  # nosec:
            except Exception as err:
                raise RuntimeError(f"{self.msginfo}: Error occurred evaluating "
                                   f"'{self._exprs[i]}':\n{err}")

    def _compute_coloring(self, recurse=False, **overrides):
        """
        Compute a coloring of the partial jacobian.

        This assumes that the current System is in a proper state for computing derivatives.

        Parameters
        ----------
        recurse : bool
            Ignored.
        **overrides : dict
            Any args that will override either default coloring settings or coloring settings
            resulting from an earlier call to declare_coloring.

        Returns
        -------
        list of Coloring
            The computed colorings.
        """
        if self._manual_decl_partials:
            # use framework approx coloring
            return super()._compute_coloring(**overrides)

        info = self._coloring_info
        info.update(overrides)

        if not self._coloring_declared and info['method'] is None:
            info['method'] = 'cs'

        if info['method'] != 'cs':
            raise RuntimeError(f"{self.msginfo}: 'method' for coloring must be 'cs' if partials "
                               "and/or coloring are not declared manually using declare_partials "
                               "or declare_coloring.")

        if info.coloring is None and info.static is None:
            info['dynamic'] = True

        # match everything
        info['wrt_matches'] = None

        sparsity_start_time = time.perf_counter()

        step = self.complex_stepsize * 1j
        inv_stepsize = 1.0 / self.complex_stepsize
        inarr = self._inarray
        oarr = self._outarray

        if self.options['has_diag_partials']:
            # we should never get here
            raise NotImplementedError("has_diag_partials not supported with coloring yet")

        # compute perturbations
        starting_inputs = self._inputs.asarray(copy=not self._relcopy)
        in_offsets = starting_inputs.copy()
        in_offsets[in_offsets == 0.0] = 1.0
        in_offsets *= info['perturb_size']

        # use special sparse jacobian to collect sparsity info
        jac = _ColSparsityJac(self)

        for i in range(info['num_full_jacs']):
            inarr[:] = starting_inputs + in_offsets * get_random_arr(in_offsets.size, self.comm)

            for i in range(inarr.size):
                inarr[i] += step
                self._exec()
                jac.set_col(self, i, imag(oarr * inv_stepsize))
                inarr[i] -= step

        if not self._relcopy:
            self._inputs.set_val(starting_inputs)

        sparsity, sp_info = jac.get_sparsity()
        sparsity_time = time.perf_counter() - sparsity_start_time
        self._update_subjac_sparsity(self.subjac_sparsity_iter(sparsity=sparsity))

        coloring = _compute_coloring(sparsity, 'fwd')

        if not self._finalize_coloring(coloring, info, sp_info, sparsity_time):
            return [None]

        # compute mapping of col index to wrt varname
        self._col_idx2name = idxnames = [None] * len(self._inputs)
        plen = len(self.pathname) + 1
        for name, start, stop in self._inputs.ranges():
            name = name[plen:]
            for i in range(start, stop):
                idxnames[i] = name

        # get slice dicts using relative name keys
        self._out_slices = {
            n[plen:]: slice(start, stop) for n, start, stop in self._outputs.ranges()
        }
        self._in_slices = {n[plen:]: slice(start, stop) for n, start, stop in self._inputs.ranges()}

        return [coloring]

    def _compute_colored_partials(self, partials):
        """
        Use complex step method with coloring to update the given Jacobian.

        Parameters
        ----------
        partials : `Jacobian`
            Contains sub-jacobians.
        """
        step = self.complex_stepsize * 1j
        inv_stepsize = 1.0 / self.complex_stepsize
        inarr = self._inarray
        oarr = self._outarray
        out_names = self._var_rel_names['output']

        inarr[:] = self._inputs.asarray(copy=False)
        scratch = np.zeros(oarr.size)
        idx2name = self._col_idx2name
        out_slices = self._out_slices
        in_slices = self._in_slices

        for icols, nzrowlists in self._coloring_info.coloring.color_nonzero_iter('fwd'):
            # set a complex input value
            inarr[icols] += step

            # solve with complex input value
            self._exec()

            imag_oar = imag(oarr * inv_stepsize)

            for icol, rows in zip(icols, nzrowlists):
                scratch[rows] = imag_oar[rows]
                input_name = idx2name[icol]
                loc_i = icol - in_slices[input_name].start
                for u in out_names:
                    key = (u, input_name)
                    if key in partials:
                        # set the column in the Jacobian entry
                        part = scratch[out_slices[u]]
                        partials[key][:, loc_i] = part
                        part[:] = 0.

            # restore old input value
            inarr[icols] -= step

    def compute_partials(self, inputs, partials):
        """
        Use complex step method to update the given Jacobian.

        Parameters
        ----------
        inputs : Vector or dict
            Vector containing parameters (p).
        partials : `Jacobian`
            Contains sub-jacobians.
        """
        if self._manual_decl_partials:
            return

        if self.under_complex_step:
            raise RuntimeError(f"{self.msginfo}: Can't compute complex step partials when higher "
                               "level system is using complex step unless you manually call "
                               "declare_partials and/or declare_coloring on this ExecComp.")

        if self._coloring_info.coloring is not None:
            self._compute_colored_partials(partials)
            return

        step = self.complex_stepsize * 1j
        out_names = self._var_rel_names['output']
        inv_stepsize = 1.0 / self.complex_stepsize
        has_diag_partials = self.options['has_diag_partials']
        inarr = self._inarray
        vdict = self._viewdict.dct

        inarr[:] = self._inputs.asarray(copy=False)

        for inp, (ival, _) in self._indict.items():
            psize = ival.size

            if has_diag_partials or psize == 1:
                # set a complex inpup value
                ival += step

                # solve with complex input value
                self._exec()

                for u in out_names:
                    if (u, inp) in partials:
<<<<<<< HEAD
                        partials[u, inp] = imag(vdict[u] * inv_stepsize).ravel()
=======
                        subval, subval_is_scalar = vdict[u]
                        if subval_is_scalar:
                            partials[u, inp] = imag(subval * inv_stepsize)
                        else:
                            partials[u, inp] = imag(subval * inv_stepsize).flat
>>>>>>> f00d5d59

                # restore old input value
                ival -= step
            else:
                for i, idx in enumerate(array_idx_iter(ival.shape)):
                    # set a complex input value
                    ival[idx] += step

                    # solve with complex input value
                    self._exec()

                    for u in out_names:
                        if (u, inp) in partials:
                            # set the column in the Jacobian entry
                            subval, subval_is_scalar = vdict[u]
                            if subval_is_scalar:
                                partials[u, inp][:, i] = imag(subval * inv_stepsize)
                            else:
                                partials[u, inp][:, i] = imag(subval * inv_stepsize).flat

                    # restore old input value
                    ival[idx] -= step


class _ViewDict(object):
    def __init__(self, dct):
        self.dct = dct

    def __getitem__(self, name):
        val, is_scalar = self.dct[name]
        return val.item() if is_scalar else val

    def __setitem__(self, name, value):
        val, _ = self.dct[name]
        try:
            val[:] = value
        except ValueError:
            # see if value fits if size 1 dimensions are removed
            sqz = np.squeeze(value)
            if np.squeeze(val).shape == sqz.shape:
                val[:] = sqz
            else:
                raise

    # need __contains__ here else we get weird KeyErrors in certain situations when evaluating
    # the compiled expressions.  Non-compiled expressions evaluate just fine, but after compilation,
    # and only in rare circumstances (like running under om trace), KeyErrors for 0, 1, ...
    # are mysteriously generated.
    def __contains__(self, name):
        return name in self.dct


class _IODict(object):
    """
    A dict wrapper that contains 2 different dicts.

    Items are first looked for in the outputs
    and then the inputs.

    Attributes
    ----------
    _inputs : dict-like
        The inputs object to be wrapped.
    _outputs : dict-like
        The outputs object to be wrapped.
    _constants : dict-like
        The constants object to be wrapped.
    """

    def __init__(self, outputs, inputs, constants):
        """
        Create the dict wrapper.

        Parameters
        ----------
        outputs : dict-like
            The outputs object to be wrapped.

        inputs : dict-like
            The inputs object to be wrapped.

        constants : dict-like
            The constants object to be wrapped.
        """
        self._outputs = outputs
        self._inputs = inputs
        self._constants = constants

    def __getitem__(self, name):
        try:
            return self._inputs[name]
        except KeyError:
            try:
                return self._outputs[name]
            except KeyError:
                return self._constants[name]

    def __setitem__(self, name, value):
        oval = self._outputs[name]
        if oval.shape == ():
            self._outputs[name] = np.squeeze(value)
        else:
            try:
                oval[:] = value
            except ValueError:
                # see if value fits if size 1 dimensions are removed
                sqz = np.squeeze(value)
                if np.squeeze(oval).shape == sqz.shape:
                    oval[:] = sqz
                else:
                    raise

    def __contains__(self, name):
        return name in self._inputs or name in self._outputs or name in self._constants


def _import_functs(mod, dct, names=None):
    """
    Map attributes attrs from the given module into the given dict.

    Parameters
    ----------
    mod : object
        Module to check.
    dct : dict
        Dictionary that will contain the mapping
    names : iter of str, optional
        If supplied, only map attrs that match the given names
    """
    if names is None:
        names = dir(mod)
    for name in names:
        if isinstance(name, tuple):
            name, alias = name
        else:
            alias = name
        if not name[0] == '_':
            dct[name] = getattr(mod, name)
            dct[alias] = dct[name]


_expr_dict = {}  # this dict will act as the local scope when we eval our expressions
_not_complex_safe = set()  # this is the set of registered functions that are not complex safe


_import_functs(np, _expr_dict,
               names=['arange', 'ones', 'zeros', 'linspace',  # Array creation
                      'e', 'pi',  # Constants
                      'isinf', 'isnan',  # Logic
                      'log', 'log10', 'log1p', 'power',  # Math operations
                      'exp', 'expm1', 'fmax', 'min', 'max', 'diff',
                      'fmin', 'maximum', 'minimum',
                      'sum', 'dot', 'prod',  # Reductions
                      'tensordot', 'matmul',  # Linear algebra
                      'outer', 'inner', 'kron',
                      'sin', 'cos', 'tan', ('arcsin', 'asin'),  # Trig
                      ('arccos', 'acos'), ('arctan', 'atan'),
                      'sinh', 'cosh', 'tanh', ('arcsinh', 'asinh'),  # Hyperbolic trig
                      ('arccosh', 'acosh')])


# if scipy is available, add some functions
try:
    import scipy.special
except ImportError:
    pass
else:
    _import_functs(scipy.special, _expr_dict, names=['erf', 'erfc'])


# put any functions that need custom complex-safe versions here

_expr_dict['abs'] = cs_safe.abs
_expr_dict['arctan2'] = cs_safe.arctan2


class _NumpyMsg(object):
    """
    A class that will raise an error if an attempt is made to access any attribute/function.
    """

    def __init__(self, namespace):
        """
        Construct the _NumpyMsg object.

        Parameters
        ----------
        namespace : str
            The numpy namespace (e.g. 'numpy' or 'np).
        """
        self.namespace = namespace

    def __getattr__(self, name):
        """
        Attempt to access an attribute/function.

        Parameters
        ----------
        name : str
            The name of the attribute/function.

        Raises
        ------
        RuntimeError
            When an attempt is made to access any attribute/function.
        """
        raise RuntimeError('\n'.join([
            "    ExecComp supports a subset of numpy functions directly, without the '%s' prefix.",
            "    '%s' is %ssupported (See the documentation)."
        ]) % (self.namespace, name, '' if name in _expr_dict else 'not '))


_expr_dict['np'] = _NumpyMsg('np')
_expr_dict['numpy'] = _NumpyMsg('numpy')


@contextmanager
def _temporary_expr_dict():
    """
    During a test, it's useful to be able to save and restore the _expr_dict.
    """
    global _expr_dict, _not_complex_safe

    save = (_expr_dict.copy(), _not_complex_safe.copy())

    try:
        yield
    finally:
        _expr_dict, _not_complex_safe = save<|MERGE_RESOLUTION|>--- conflicted
+++ resolved
@@ -1104,15 +1104,11 @@
 
                 for u in out_names:
                     if (u, inp) in partials:
-<<<<<<< HEAD
-                        partials[u, inp] = imag(vdict[u] * inv_stepsize).ravel()
-=======
                         subval, subval_is_scalar = vdict[u]
                         if subval_is_scalar:
                             partials[u, inp] = imag(subval * inv_stepsize)
                         else:
                             partials[u, inp] = imag(subval * inv_stepsize).flat
->>>>>>> f00d5d59
 
                 # restore old input value
                 ival -= step
