"""Test N2 GUI with multiple models using Pyppeteer."""
import asyncio
import pyppeteer
import subprocess
import unittest
import os

try:
    from parameterized import parameterized
except ImportError:
    from openmdao.utils.assert_utils import SkipParameterized as parameterized

# set DEBUG to True if you want to view the generated HTML file
GUI_TEST_SUBDIR = 'gui_test_models'
GUI_N2_SUFFIX = '_N2_TEST.html'
URL_PREFIX = 'file://'
DEBUG = False
LINE_STR = '-' * 78
current_test = 1

""" A set of toolbar tests that runs on each model. """
toolbar_script = [
    {
        "desc": "Uncollapse All button",
        "id": "expand-all",
        "waitForTransition": True
    },
    {
        "desc": "Collapse Outputs in View Only button",
        "id": "collapse-element-2",
        "waitForTransition": True
    },
    {
        "desc": "Uncollapse In View Only button",
        "id": "expand-element",
        "waitForTransition": True
    },
    {
        "desc": "Show Legend (off) button",
        "id": "legend-button",
        "waitForTransition": True
    },
    {
        "desc": "Show Legend (on) button",
        "id": "legend-button",
        "waitForTransition": False
    },
    {
        "desc": "Show Path (on) button",
        "id": "info-button",
        "waitForTransition": False
    },
    {
        "desc": "Show Path (off) button",
        "id": "info-button",
        "waitForTransition": False
    },
    {
        "desc": "Toggle Solver Names (on) button",
        "id": "linear-solver-button",
        "waitForTransition": False
    },
    {
        "desc": "Toggle Solver Names (off) button",
        "id": "linear-solver-button",
        "waitForTransition": True
    },
    {
        "desc": "Clear Arrows and Connection button",
        "id": "hide-connections",
        "waitForTransition": False
    },
    {
        "desc": "Help (on) button",
        "id": "question-button",
        "waitForTransition": False
    },
    {
        "desc": "Help (off) button",
        "id": "question-button",
        "waitForTransition": False
    },
    {
        "desc": "Collapse All Outputs button",
        "id": "collapse-all",
        "waitForTransition": True
    }
]

""" A dictionary of tests script with an array for each model."""
n2_gui_test_scripts = {
    "circuit": [
        {
            "desc": "Hover on N2 matrix element and check arrow count",
            "test": "hoverArrow",
            "selector": "g#n2elements rect#cellShape_23_23.vMid",
            "arrowCount": 4
        },
        {
            "desc": "Left-click on partition tree element to zoom",
            "test": "click",
            "selector": "g#tree rect#circuit_R2",
            "button": "left"
        },
        {
            "desc": "Hover on N2 matrix element and check arrow count",
            "test": "hoverArrow",
            "selector": "g#n2elements rect#cellShape_23_23.vMid",
            "arrowCount": 4
        },
        {
            "test": "root"
        },
        {
            "desc": "Right-click on partition tree element to collapse",
            "test": "click",
            "selector": "g#tree rect#circuit_n1",
            "button": "right"
        },
        {
            "desc": "Hover over collapsed N2 matrix element and check arrow count",
            "test": "hoverArrow",
            "selector": "g#n2elements rect#cellShape_7_7.gMid",
            "arrowCount": 5
        },
        {
            "desc": "Right-click on partition tree element to uncollapse",
            "test": "click",
            "selector": "g#tree rect#circuit_n1",
            "button": "right"
        },
        {
            "desc": "Left-click to zoom on solver element",
            "test": "click",
            "selector": "g#solver_tree rect#circuit_n1",
            "button": "left"
        },
        {
            "desc": "Hover over zoomed N2 cell and check arrow count",
            "test": "hoverArrow",
            "selector": "g#n2elements rect#cellShape_11_11.vMid",
            "arrowCount": 5
        },
        {
            "test": "root"
        },
        {
            "desc": "Right-click on solver element to collapse",
            "test": "click",
            "selector": "g#solver_tree rect#circuit_n1",
            "button": "right"
        },
        {
            "desc": "Hover over collapsed N2 cell and check arrow count",
            "test": "hoverArrow",
            "selector": "g#n2elements rect#cellShape_7_7.gMid",
            "arrowCount": 5
        },
        {
            "desc": "Right-click again on solver element to uncollapse",
            "test": "click",
            "selector": "g#solver_tree rect#circuit_n1",
            "button": "right"
        },
        {
            "test": "root"
        },
        {
            "desc": "Check the number of cells in the N2 Matrix",
            "test": "count",
            "selector": "g#n2elements > g.n2cell",
            "count": 40
        },
        {
            "desc": "Perform a search on V_out",
            "test": "search",
            "searchString": "V_out",
            "n2ElementCount": 11
        },
        {
            "test": "root"
        },
        {
            "desc": "Check that home button works after search",
            "test": "count",
            "selector": "g#n2elements > g.n2cell",
            "count": 40
        },
    ],
    "bug_arrow": [
        {
            "desc": "Hover on N2 matrix element and check arrow count",
            "test": "hoverArrow",
<<<<<<< HEAD
            "selector": "g#n2elements rect#cellShape_14_14.vMid",
            "arrowCount": 2
=======
            "selector": "g#n2elements rect#cellShape_11_11.vMid",
            "arrowCount": 1
>>>>>>> e7a5070f
        },
        {
            "desc": "Left-click on partition tree element to zoom",
            "test": "click",
            "selector": "g#tree rect#design_fan_map_scalars",
            "button": "left"
        },
        {
            "desc": "Hover on N2 matrix element and check arrow count",
            "test": "hoverArrow",
<<<<<<< HEAD
            "selector": "g#n2elements rect#cellShape_14_14.vMid",
            "arrowCount": 2
=======
            "selector": "g#n2elements rect#cellShape_11_11.vMid",
            "arrowCount": 1
>>>>>>> e7a5070f
        },
        {
            "test": "root"
        },
        {
            "desc": "Right-click on partition tree element to collapse",
            "test": "click",
            "selector": "g#tree rect#design_fan_map_scalars",
            "button": "right"
        },
        {
            "desc": "Hover over collapsed N2 matrix element and check arrow count",
            "test": "hoverArrow",
            "selector": "g#n2elements rect#cellShape_13_13.gMid",
            "arrowCount": 1
        },
        {
            "desc": "Right-click on partition tree element to uncollapse",
            "test": "click",
            "selector": "g#tree rect#design_fan_map_scalars",
            "button": "right"
        },
        {
            "desc": "Left-click to zoom on solver element",
            "test": "click",
            "selector": "g#solver_tree rect#design_fan_map_scalars",
            "button": "left"
        },
        {
            "desc": "Hover over zoomed N2 cell and check arrow count",
            "test": "hoverArrow",
<<<<<<< HEAD
            "selector": "g#n2elements rect#cellShape_12_12.vMid",
=======
            "selector": "g#n2elements rect#cellShape_11_11.vMid",
>>>>>>> e7a5070f
            "arrowCount": 1
        },
        {
            "test": "root"
        },
        {
            "desc": "Right-click on solver element to collapse",
            "test": "click",
            "selector": "g#solver_tree rect#design_fan_map_scalars",
            "button": "right"
        },
        {
            "desc": "Hover over collapsed N2 cell and check arrow count",
            "test": "hoverArrow",
            "selector": "g#n2elements rect#cellShape_13_13.gMid",
            "arrowCount": 1
        },
        {
            "desc": "Right-click again on solver element to uncollapse",
            "test": "click",
            "selector": "g#solver_tree rect#design_fan_map_scalars",
            "button": "right"
        }
    ],
    "double_sellar": [
        {
            "desc": "Hover on N2 matrix element and check arrow count",
            "test": "hoverArrow",
            "selector": "g#n2elements rect#cellShape_14_14.vMid",
            "arrowCount": 4
        },
        {
            "desc": "Left-click on partition tree element to zoom",
            "test": "click",
            "selector": "g#tree rect#g1_d2_y2",
            "button": "left"
        },
        {
            "desc": "Hover on N2 matrix element and check arrow count",
            "test": "hoverArrow",
            "selector": "g#n2elements rect#cellShape_14_14.vMid",
            "arrowCount": 4
        },
        {
            "test": "root"
        },
        {
            "desc": "Right-click on partition tree element to collapse",
            "test": "click",
            "selector": "g#tree rect#g2_d1",
            "button": "right"
        },
        {
            "desc": "Hover over collapsed N2 matrix element and check arrow count",
            "test": "hoverArrow",
            "selector": "g#n2elements rect#cellShape_16_16.gMid",
            "arrowCount": 4
        },
        {
            "desc": "Right-click on partition tree element to uncollapse",
            "test": "click",
            "selector": "g#tree rect#g2_d1",
            "button": "right"
        },
        {
            "desc": "Left-click to zoom on solver element",
            "test": "click",
            "selector": "g#solver_tree rect#g2_d2",
            "button": "left"
        },
        {
            "desc": "Hover over zoomed N2 cell and check arrow count",
            "test": "hoverArrow",
            "selector": "g#n2elements rect#cellShape_24_24.vMid",
            "arrowCount": 4
        },
        {
            "test": "root"
        },
        {
            "desc": "Right-click on solver element to collapse",
            "test": "click",
            "selector": "g#solver_tree rect#g1_d1",
            "button": "right"
        },
        {
            "desc": "Hover over collapsed N2 cell and check arrow count",
            "test": "hoverArrow",
            "selector": "g#n2elements rect#cellShape_6_6.gMid",
            "arrowCount": 4
        },
        {
            "desc": "Right-click again on solver element to uncollapse",
            "test": "click",
            "selector": "g#solver_tree rect#g1_d1",
            "button": "right"
        },
        {
            "desc": "Right-click on partition tree element to collapse",
            "test": "click",
            "selector": "g#tree rect#g1",
            "button": "right"
        },
        {
            "desc": "Hover over N2 cell and check arrow count with collapsed group",
            "test": "hoverArrow",
            "selector": "g#n2elements rect#cellShape_18_18.vMid",
            "arrowCount": 2
        },
    ],
    "parabaloid": [
        {
            "desc": "Collapse the indeps view",
            "test": "click",
            "selector": "rect#indeps",
            "button": "right"
        },
        {
            "desc": "Hit back button to uncollapse the indeps view",
            "test": "click",
            "selector": "#undo-graph",
            "button": "left"
        },
        {
            "desc": "Collapse the indeps view",
            "test": "click",
            "selector": "rect#indeps",
            "button": "right"
        },
        {
            "desc": "Zoom into the indeps view",
            "test": "click",
            "selector": "rect#indeps",
            "button": "left"
        },
        {
            "desc": "Uncollapse the indeps view",
            "test": "click",
            "selector": "rect#indeps",
            "button": "right"
        },
        {
            "desc": "There should be two elements visible in indeps view",
            "test": "uncollapse_zoomed_element",
            "selector": "rect#indeps",
            "n2ElementCount": 2
        }
    ]
}

n2_gui_test_models = n2_gui_test_scripts.keys()


class n2_gui_test_case(unittest.TestCase):

    async def handle_console_err(self, msg):
        """ Invoked any time that an error or warning appears in the log. """
        if msg.type == 'warning':
            print("Warning: " + self.current_test_desc + "\n" + msg.text + "\n")
        elif msg.type == 'error':
            self.fail(msg.text)

    async def setup_error_handlers(self):
        self.page.on('console', lambda msg: self.handle_console_err(msg))
        self.page.on('pageerror', lambda msg: self.fail(msg))
#        self.page.on('requestfailed', lambda msg: self.fail(msg))

    async def setup_browser(self):
        """ Create a browser instance and print user agent info. """
        self.browser = await pyppeteer.launch({
            'defaultViewport': {
                'width': 1600,
                'height': 900
            },
            'args': ['--start-fullscreen'],
            'headless': True
        })
        userAgentStr = await self.browser.userAgent()
        print("Browser: " + userAgentStr + "\n")

        self.page = await self.browser.newPage()
        await self.page.bringToFront()
        await self.setup_error_handlers()

    def log_test(self, msg):
        global current_test

        """ Print a description and index for the test about to run. """
        print("  Test {:04}".format(current_test) + ": " + msg)
        current_test += 1

    def generate_n2_file(self):
        """ Generate N2 HTML files from all models in GUI_TEST_SUBDIR. """
        self.parentDir = os.path.dirname(os.path.realpath(__file__))
        self.modelDir = os.path.join(self.parentDir, GUI_TEST_SUBDIR)
        self.n2files = {}

        self.scripts = n2_gui_test_scripts
        self.known_model_names = n2_gui_test_models

        n2file = os.path.join(
            self.modelDir, self.current_model + GUI_N2_SUFFIX)
        pyfile = os.path.join(self.modelDir, self.current_model + '.py')
        self.n2files[self.current_model] = n2file
        print("Creating " + n2file)

        subprocess.run(
            ['openmdao', 'n2', '-o', n2file,  '--no_browser', pyfile],
            stderr=subprocess.PIPE, stdout=subprocess.PIPE)

    async def load_test_page(self):
        """ Load the specified HTML file from the local filesystem. """
        url = URL_PREFIX + '/' + self.n2_filename

        # Without waitUntil: 'networkidle0', processing will begin before
        # the page is fully rendered
        await self.page.goto(url, waitUntil='networkidle0')

        # Milliseconds to allow for the last transition animation to finish.
        # Obtain value defined in N2 code.
        self.transition_wait = \
            await self.page.evaluate("N2TransitionDefaults.durationSlow")
        self.transition_wait += 100
        print("  Transition wait set to " + str(self.transition_wait) + "ms")
        self.normal_wait = 10
        await self.page.waitFor(self.transition_wait)

    async def generic_toolbar_tests(self):
        """ Click most of the toolbar buttons to see if an error occurs """
        for test in toolbar_script:
            with self.subTest(test['desc']):
                self.log_test(test['desc'])
                btnHandle = await self.page.querySelector('#' + test['id'])
                await btnHandle.click(button='left', delay=5)
                waitTime = self.transition_wait if test['waitForTransition'] \
                    else self.normal_wait
                await self.page.waitFor(waitTime)

    async def assert_element_count(self, selector, expected_found):
        """
        Count the number of elements located by the selector and make
        sure it matches the supplied value.
        """
        hndl_list = await self.page.querySelectorAll(selector)

        self.assertIsNot(hndl_list, False,
                         "Could not find any '" + selector + "' elements.")
        self.assertEqual(len(hndl_list), expected_found,
                         'Found ' + str(len(hndl_list)) +
                         ' elements, expected ' + str(expected_found))

    async def assert_arrow_count(self, expected_arrows):
        """
        Count the number of path elements in the n2arrows < div > and make
        sure it matches the specified value.
        """
        await self.assert_element_count('g#n2arrows > path', expected_arrows)

    async def get_handle(self, selector):
        """ Get handle for a specific element and assert that it exists. """
        handle = await self.page.querySelector(selector)

        self.assertIsNotNone(handle,
                             "Could not find element with selector '" +
                             selector + "' in the N2 diagram.")

        return handle

    async def hover_and_check_arrow_count(self, options):
        """
        Hover over a matrix cell, make sure the number of expected arrows
        are there, then move off and make sure the arrows go away.
        """
        self.log_test(options['desc'] if 'desc' in options else
                      "Hover over '" + options['selector'] +
                      "' and checking arrow count")

        hndl = await self.get_handle(options['selector'])

        await hndl.hover()
        # Give it a chance to draw the arrows
        await self.page.waitFor(self.normal_wait)

        # Make sure there are enough arrows
        await self.assert_arrow_count(options['arrowCount'])
        await self.page.mouse.move(0, 0)  # Get the mouse off the element
        await self.page.waitFor(self.normal_wait)
        await self.assert_arrow_count(0)  # Make sure no arrows left

    async def click(self, options):
        """
        Perform a click of the type specified by options.button on the
        element specified by options.selector.
        """
        self.log_test(options['desc'] if 'desc' in options else
                      options['button'] + "-click on '" +
                      options['selector'] + "'")
        hndl = await self.get_handle(options['selector'])
        await hndl.click(button=options['button'])
        await self.page.waitFor(self.transition_wait)

    async def return_to_root(self):
        """
        Left-click the home button and wait for the transition to complete.
        """

        self.log_test("Return to root")
        hndl = await self.get_handle("#reset-graph")
        await hndl.click()
        await self.page.waitFor(self.transition_wait * 2)

    async def search_and_check_result(self, options):
        """
        Enter a string in the search textbox and check that the expected
        number of elements are shown in the N2 matrix.
        """
        searchString = options['searchString']
        self.log_test(options['desc'] if 'desc' in options else
                      "Searching for '" + options['searchString'] +
                      "' and checking for " +
                      str(options['n2ElementCount']) + " N2 elements after.")

        # await self.page.hover(".searchbar-container")
        await self.page.click("#searchbar-container")
        await self.page.waitFor(500)

        searchbar = await self.page.querySelector('#awesompleteId')
        await searchbar.type(searchString + "\n")

        # await self.page.waitFor(500)

        # await self.page.keyboard.press('Backspace')
        # await self.page.keyboard.press("Enter")
        await self.page.waitFor(self.transition_wait + 500)
        await self.assert_element_count("g#n2elements > g.n2cell",
                                        options['n2ElementCount'])

    async def run_model_script(self, script):
        """
        Iterate through the supplied script array and perform each
        action/test.
        """

        print("Performing diagram-specific tests...")
        await self.page.reload(waitUntil='networkidle0')
        await self.page.waitFor(self.transition_wait)

        for script_item in script:
            if 'test' not in script_item:
                continue

            test_type = script_item['test']
            if test_type == 'hoverArrow':
                await self.hover_and_check_arrow_count(script_item)
            elif test_type == 'click':
                await self.click(script_item)
            elif test_type == 'root':
                await self.return_to_root()
            elif test_type == 'search':
                await self.search_and_check_result(script_item)
            elif test_type == 'count':
                self.log_test(script_item['desc'] if 'desc' in script_item
                              else "Checking for " + str(script_item['count']) +
                              "' instances of '" + script_item['selector'] + "'")
                await self.assert_element_count(script_item['selector'],
                                                script_item['count'])

    async def run_gui_tests(self):
        """ Execute all of the tests in an async event loop. """
        await self.setup_browser()

        self.n2_filename = self.n2files[self.current_model]
        await self.load_test_page()
        await self.generic_toolbar_tests()

        bname = os.path.basename(self.n2_filename)[:-len(GUI_N2_SUFFIX)]

        if bname in self.known_model_names:
            await self.run_model_script(self.scripts[bname])

        await self.browser.close()

    @parameterized.expand(n2_gui_test_models)
    def test_n2_gui(self, basename):
        if (basename[:2] == "__"):
            return

        print("\n" + LINE_STR + "\n" + basename + "\n" + LINE_STR)

        self.current_test_desc = ''
        self.current_model = basename
        self.generate_n2_file()
        self.event_loop = asyncio.new_event_loop()
        asyncio.set_event_loop(self.event_loop)

        coro = asyncio.coroutine(self.run_gui_tests)
        self.event_loop.run_until_complete(coro())
        self.event_loop.close()

        if not DEBUG:
            try:
                for n2html in self.n2files:
                    os.remove(n2html)
            except:
                # Don't want the test to fail if the test file is
                # already removed
                pass<|MERGE_RESOLUTION|>--- conflicted
+++ resolved
@@ -191,13 +191,8 @@
         {
             "desc": "Hover on N2 matrix element and check arrow count",
             "test": "hoverArrow",
-<<<<<<< HEAD
             "selector": "g#n2elements rect#cellShape_14_14.vMid",
-            "arrowCount": 2
-=======
-            "selector": "g#n2elements rect#cellShape_11_11.vMid",
             "arrowCount": 1
->>>>>>> e7a5070f
         },
         {
             "desc": "Left-click on partition tree element to zoom",
@@ -208,13 +203,8 @@
         {
             "desc": "Hover on N2 matrix element and check arrow count",
             "test": "hoverArrow",
-<<<<<<< HEAD
             "selector": "g#n2elements rect#cellShape_14_14.vMid",
-            "arrowCount": 2
-=======
-            "selector": "g#n2elements rect#cellShape_11_11.vMid",
             "arrowCount": 1
->>>>>>> e7a5070f
         },
         {
             "test": "root"
@@ -246,11 +236,7 @@
         {
             "desc": "Hover over zoomed N2 cell and check arrow count",
             "test": "hoverArrow",
-<<<<<<< HEAD
             "selector": "g#n2elements rect#cellShape_12_12.vMid",
-=======
-            "selector": "g#n2elements rect#cellShape_11_11.vMid",
->>>>>>> e7a5070f
             "arrowCount": 1
         },
         {
