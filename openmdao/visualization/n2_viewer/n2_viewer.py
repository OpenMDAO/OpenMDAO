"""Code for generating N2 diagram."""
import base64
import inspect
import json
import os
import zlib
import networkx as nx

import numpy as np

try:
    from IPython.display import IFrame, display, HTML
except ImportError:
    IFrame = display = None

from openmdao.components.exec_comp import ExecComp
from openmdao.components.meta_model_structured_comp import MetaModelStructuredComp
from openmdao.components.meta_model_unstructured_comp import MetaModelUnStructuredComp
from openmdao.core.notebook_utils import notebook, colab
from openmdao.core.explicitcomponent import ExplicitComponent
from openmdao.core.indepvarcomp import IndepVarComp
from openmdao.core.parallel_group import ParallelGroup
from openmdao.core.group import Group
from openmdao.core.problem import Problem
from openmdao.core.component import Component
from openmdao.core.implicitcomponent import ImplicitComponent
from openmdao.drivers.doe_driver import DOEDriver
from openmdao.recorders.case_reader import CaseReader
from openmdao.solvers.nonlinear.newton import NewtonSolver
from openmdao.utils.class_util import overrides_method
from openmdao.utils.general_utils import simple_warning, default_noraise
from openmdao.utils.mpi import MPI
from openmdao.visualization.html_utils import read_files, write_script, DiagramWriter
from openmdao.utils.general_utils import warn_deprecation
from openmdao.core.constants import _UNDEFINED
from openmdao import __version__ as openmdao_version

_IND = 4  # HTML indentation (spaces)

_MAX_ARRAY_SIZE_FOR_REPR_VAL = 1000  # If var has more elements than this do not pass to N2


def _convert_nans_in_nested_list(val_as_list):
    """
    Given a list, possibly nested, replace any numpy.nan values with the string "nan".

    This is done since JSON does not handle nan. This code is used to pass variable values
    to the N2 diagram.

    The modifications to the list values are done in-place to avoid excessive copying of lists.

    Parameters
    ----------
    val_as_list : list, possibly nested
        the list whose nan elements need to be converted
    """
    for i, val in enumerate(val_as_list):
        if isinstance(val, list):
            _convert_nans_in_nested_list(val)
        else:
            if np.isnan(val):
                val_as_list[i] = "nan"
            elif np.isinf(val):
                val_as_list[i] = "infinity"
            else:
                val_as_list[i] = val


def _convert_ndarray_to_support_nans_in_json(val):
    """
    Given numpy array of arbitrary dimensions, return the equivalent nested list with nan replaced.

    numpy.nan values are replaced with the string "nan".

    Parameters
    ----------
    val : ndarray
        the numpy array to be converted

    Returns
    -------
    object : list, possibly nested
        The equivalent list with any nan values replaced with the string "nan".
    """
    val_as_list = val.tolist()
    _convert_nans_in_nested_list(val_as_list)
    return(val_as_list)


def _get_var_dict(system, typ, name, is_parallel):
    if name in system._var_discrete[typ]:
        meta = system._var_discrete[typ][name]
        is_discrete = True
    else:
        if name in system._var_abs2meta['output']:
            meta = system._var_abs2meta['output'][name]
        else:
            meta = system._var_abs2meta['input'][name]
        name = system._var_abs2prom[typ][name]
        is_discrete = False

    var_dict = {}

    var_dict['name'] = name
    var_dict['type'] = typ
    if typ == 'output':
        isimplicit = isinstance(system, ImplicitComponent)
        var_dict['type'] = 'output'
        var_dict['implicit'] = isimplicit

    var_dict['dtype'] = type(meta['value']).__name__
    if 'units' in meta:
        if meta['units'] is None:
            var_dict['units'] = 'None'
        else:
            var_dict['units'] = meta['units']

    if 'shape' in meta:
        var_dict['shape'] = str(meta['shape'])

    if 'distributed' in meta:
        var_dict['distributed'] = is_distributed = meta['distributed']
    else:
        is_distributed = False

    if 'surrogate_name' in meta:
        var_dict['surrogate_name'] = meta['surrogate_name']

    var_dict['is_discrete'] = is_discrete

    if is_discrete:
        if isinstance(meta['value'], (int, str, list, dict, complex, np.ndarray)) or MPI is None:
            var_dict['value'] = default_noraise(system.get_val(name))
        else:
            var_dict['value'] = type(meta['value']).__name__
    else:
        if meta['value'].size < _MAX_ARRAY_SIZE_FOR_REPR_VAL:
            if not MPI:
                # get the current value
                var_dict['value'] = _convert_ndarray_to_support_nans_in_json(system.get_val(name))
            elif is_parallel or is_distributed:
                # we can't access non-local values, so just get the initial value
                var_dict['value'] = meta['value']
                var_dict['initial_value'] = True
            else:
                # get the current value but don't try to get it from the source,
                # which could be remote under MPI
                val = system.get_val(name, from_src=False)
                var_dict['value'] = _convert_ndarray_to_support_nans_in_json(val)
        else:
            var_dict['value'] = None

    return var_dict


def _serialize_single_option(option):
    """
    Return a json-safe equivalent of the option.

    The default_noraise function performs the datatype serialization, while this function takes
    care of attributes specific to options dicts.

    Parameters
    ----------
    option : object
        Option to be serialized.

    Returns
    -------
    object
       JSON-safe serialized object.
    """
    val = option['value']
    if not option['recordable']:
        serialized_option = 'Not Recordable'
    elif val is _UNDEFINED:
        serialized_option = str(val)
    else:
        serialized_option = default_noraise(val)

    return serialized_option


def _get_tree_dict(system, component_execution_orders, component_execution_index,
                   is_parallel=False):
    """Get a dictionary representation of the system hierarchy."""
    tree_dict = {}
    tree_dict['name'] = system.name
    tree_dict['type'] = 'subsystem'
    tree_dict['class'] = system.__class__.__name__
    tree_dict['expressions'] = None

    if not isinstance(system, Group):
        tree_dict['subsystem_type'] = 'component'
        tree_dict['is_parallel'] = is_parallel
        if isinstance(system, ImplicitComponent):
            tree_dict['component_type'] = 'implicit'
        elif isinstance(system, ExecComp):
            tree_dict['component_type'] = 'exec'
            tree_dict['expressions'] = system._exprs
        elif isinstance(system, (MetaModelStructuredComp, MetaModelUnStructuredComp)):
            tree_dict['component_type'] = 'metamodel'
        elif isinstance(system, IndepVarComp):
            tree_dict['component_type'] = 'indep'
        elif isinstance(system, ExplicitComponent):
            tree_dict['component_type'] = 'explicit'
        else:
            tree_dict['component_type'] = None

        component_execution_orders[system.pathname] = component_execution_index[0]
        component_execution_index[0] += 1

        children = []
        for typ in ['input', 'output']:
            for abs_name in system._var_abs2meta[typ]:
                children.append(_get_var_dict(system, typ, abs_name, is_parallel))

            for prom_name in system._var_discrete[typ]:
                children.append(_get_var_dict(system, typ, prom_name, is_parallel))

    else:
        if isinstance(system, ParallelGroup):
            is_parallel = True
        tree_dict['component_type'] = None
        tree_dict['subsystem_type'] = 'group'
        tree_dict['is_parallel'] = is_parallel

        children = []
        for s in system._subsystems_myproc:
            children.append(_get_tree_dict(s, component_execution_orders,
                            component_execution_index, is_parallel))

        if system.comm.size > 1:
            if system._subsystems_myproc:
                sub_comm = system._subsystems_myproc[0].comm
                if sub_comm.rank != 0:
                    children = []
            children_lists = system.comm.allgather(children)

            children = []
            for children_list in children_lists:
                children.extend(children_list)

    if isinstance(system, ImplicitComponent):
        if overrides_method('solve_linear', system, ImplicitComponent):
            tree_dict['linear_solver'] = "solve_linear"
            tree_dict['linear_solver_options'] = None
        elif system.linear_solver:
            tree_dict['linear_solver'] = system.linear_solver.SOLVER
            options = {k: _serialize_single_option(system.linear_solver.options._dict[k])
                       for k in system.linear_solver.options}
            tree_dict['linear_solver_options'] = options
        else:
            tree_dict['linear_solver'] = ""
            tree_dict['linear_solver_options'] = None

        if overrides_method('solve_nonlinear', system, ImplicitComponent):
            tree_dict['nonlinear_solver'] = "solve_nonlinear"
            tree_dict['nonlinear_solver_options'] = None
        elif system.nonlinear_solver:
            tree_dict['nonlinear_solver'] = system.nonlinear_solver.SOLVER
            options = {k: _serialize_single_option(system.nonlinear_solver.options._dict[k])
                       for k in system.nonlinear_solver.options}
            tree_dict['nonlinear_solver_options'] = options
        else:
            tree_dict['nonlinear_solver'] = ""
            tree_dict['nonlinear_solver_options'] = None
    else:
        if system.linear_solver:
            tree_dict['linear_solver'] = system.linear_solver.SOLVER
            options = {k: _serialize_single_option(system.linear_solver.options._dict[k])
                       for k in system.linear_solver.options}
            tree_dict['linear_solver_options'] = options
        else:
            tree_dict['linear_solver'] = ""
            tree_dict['linear_solver_options'] = None

        if system.nonlinear_solver:
            tree_dict['nonlinear_solver'] = system.nonlinear_solver.SOLVER
            options = {k: _serialize_single_option(system.nonlinear_solver.options._dict[k])
                       for k in system.nonlinear_solver.options}
            tree_dict['nonlinear_solver_options'] = options

            if system.nonlinear_solver.SOLVER == NewtonSolver.SOLVER:
                tree_dict['solve_subsystems'] = system._nonlinear_solver.options['solve_subsystems']
        else:
            tree_dict['nonlinear_solver'] = ""
            tree_dict['nonlinear_solver_options'] = None

    tree_dict['children'] = children

    options = {}
    for k in system.options:
        # need to handle solvers separate because they are classes or instances
        if k in ['linear_solver', 'nonlinear_solver']:
            options[k] = system.options[k].SOLVER
        else:
            options[k] = _serialize_single_option(system.options._dict[k])

    tree_dict['options'] = options

    if not tree_dict['name']:
        tree_dict['name'] = 'root'
        tree_dict['type'] = 'root'

    return tree_dict


def _get_declare_partials(system):
    """
    Get a list of the declared partials.

    Parameters
    ----------
    system : <System>
        A System in the model.

    Returns
    -------
    list
        A list containing all the declared partials (strings in the form "of > wrt" )
        beginning from the given system on down.
    """
    declare_partials_list = []

    def recurse_get_partials(system, dpl):
        if isinstance(system, Component):
            subjacs = system._subjacs_info
            for abs_key, meta in subjacs.items():
                if abs_key[0] != abs_key[1]:
                    dpl.append("{} > {}".format(abs_key[0], abs_key[1]))
        elif isinstance(system, Group):
            for s in system._subsystems_myproc:
                recurse_get_partials(s, dpl)
        return

    recurse_get_partials(system, declare_partials_list)
    return declare_partials_list


def _get_viewer_data(data_source, case_id=None):
    """
    Get the data needed by the N2 viewer as a dictionary.

    Parameters
    ----------
    data_source : <Problem> or <Group> or str
        A Problem or Group or case recorder filename containing the model or model data.
        If the case recorder file from a parallel run has separate metadata, the
        filenames can be specified with a comma, e.g.: case.sql_0,case.sql_meta

    case_id : int or str or None
        Case name or index of case in SQL file.

    Returns
    -------
    dict
        A dictionary containing information about the model for use by the viewer.
    """
    if isinstance(data_source, Problem):
        root_group = data_source.model

        if not isinstance(root_group, Group):
            simple_warning("The model is not a Group, viewer data is unavailable.")
            return {}

        driver = data_source.driver
        driver_name = driver.__class__.__name__
        driver_type = 'doe' if isinstance(driver, DOEDriver) else 'optimization'

        driver_options = {key: _serialize_single_option(driver.options._dict[key])
                          for key in driver.options}

        if driver_type == 'optimization' and 'opt_settings' in dir(driver):
            driver_opt_settings = driver.opt_settings
        else:
            driver_opt_settings = None

    elif isinstance(data_source, Group):
        if not data_source.pathname:  # root group
            root_group = data_source
            driver_name = None
            driver_type = None
            driver_options = None
            driver_opt_settings = None
        else:
            # this function only makes sense when it is at the root
            simple_warning(f"Viewer data is not available for sub-Group '{data_source.pathname}'.")
            return {}

    elif isinstance(data_source, str):
        if ',' in data_source:
            filenames = data_source.split(',')
            cr = CaseReader(filenames[0], metadata_filename=filenames[1])
        else:
            cr = CaseReader(data_source)

        data_dict = cr.problem_metadata

        if case_id is not None:
            cases = cr.get_case(case_id)
            print(f"Using source: {cases.source}\nCase: {cases.name}")

            def recurse(children, stack):
                for child in children:
                    if child['type'] == 'subsystem':
                        if child['name'] != '_auto_ivc':
                            stack.append(child['name'])
                            recurse(child['children'], stack)
                            stack.pop()
                    elif child['type'] == 'input':
                        if cases.inputs is None:
                            child['value'] = 'N/A'
                        else:
                            path = child['name'] if not stack else '.'.join(stack + [child['name']])
                            child['value'] = cases.inputs[path]
                    elif child['type'] == 'output':
                        if cases.outputs is None:
                            child['value'] = 'N/A'
                        else:
                            path = child['name'] if not stack else '.'.join(stack + [child['name']])
                            try:
                                child['value'] = cases.outputs[path]
                            except KeyError:
                                child['value'] = 'N/A'
            recurse(data_dict['tree']['children'], [])

        # Delete the variables key since it's not used in N2
        if 'variables' in data_dict:
            del data_dict['variables']

        # Older recordings might not have this.
        if 'md5_hash' not in data_dict:
            data_dict['md5_hash'] = None

        return data_dict

    else:
        raise TypeError(f"Viewer data is not available for '{data_source}'."
                        "The source must be a Problem, model or the filename of a recording.")

    data_dict = {}
    comp_exec_idx = [0]  # list so pass by ref
    orders = {}
    data_dict['tree'] = _get_tree_dict(root_group, orders, comp_exec_idx)
    data_dict['md5_hash'] = root_group._generate_md5_hash()

    connections_list = []

    sys_pathnames_list = []  # list of pathnames of systems found in cycles
    sys_pathnames_dict = {}  # map of pathnames to index of pathname in list

    G = root_group.compute_sys_graph(comps_only=True)

    scc = nx.strongly_connected_components(G)

    for strong_comp in scc:
        if len(strong_comp) > 1:
            # these IDs are only used when back edges are present
            sys_pathnames_list.extend(strong_comp)
            for name in strong_comp:
                sys_pathnames_dict[name] = len(sys_pathnames_dict)

        for src, tgt in G.edges(strong_comp):
            if src in strong_comp and tgt in strong_comp:
                if src in orders:
                    exe_src = orders[src]
                else:
                    exe_src = orders[src] = -1
                if tgt in orders:
                    exe_tgt = orders[tgt]
                else:
                    exe_tgt = orders[tgt] = -1

                if exe_tgt < exe_src:
                    exe_low = exe_tgt
                    exe_high = exe_src
                else:
                    exe_low = exe_src
                    exe_high = exe_tgt

                edges_list = [
                    (sys_pathnames_dict[s], sys_pathnames_dict[t]) for s, t in G.edges(strong_comp)
                    if s in orders and exe_low <= orders[s] <= exe_high and t in orders and
                    exe_low <= orders[t] <= exe_high and
                    not (s == src and t == tgt) and t in sys_pathnames_dict
                ]
                for vsrc, vtgtlist in G.get_edge_data(src, tgt)['conns'].items():
                    for vtgt in vtgtlist:
                        connections_list.append({'src': vsrc, 'tgt': vtgt,
                                                 'cycle_arrows': edges_list})
            else:  # edge is out of the SCC
                for vsrc, vtgtlist in G.get_edge_data(src, tgt)['conns'].items():
                    for vtgt in vtgtlist:
                        connections_list.append({'src': vsrc, 'tgt': vtgt})

    data_dict['sys_pathnames_list'] = sys_pathnames_list
    data_dict['connections_list'] = connections_list
    data_dict['abs2prom'] = root_group._var_abs2prom

    data_dict['driver'] = {
        'name': driver_name,
        'type': driver_type,
        'options': driver_options,
        'opt_settings': driver_opt_settings
    }
    data_dict['design_vars'] = root_group.get_design_vars(use_prom_ivc=False)
    data_dict['responses'] = root_group.get_responses()

    data_dict['declare_partials_list'] = _get_declare_partials(root_group)

    return data_dict


def n2(data_source, outfile='n2.html', case_id=None, show_browser=True, embeddable=False,
       title=None, use_declare_partial_info=False):
    """
    Generate an HTML file containing a tree viewer.

    Optionally opens a web browser to view the file.

    Parameters
    ----------
    data_source : <Problem> or str
        The Problem or case recorder database containing the model or model data.

    case_id : int, str, or None
        Case name or index of case in SQL file if data_source is a database.

    outfile : str, optional
        The name of the final output file

    show_browser : bool, optional
        If True, pop up the system default web browser to view the generated html file.
        Defaults to True.

    embeddable : bool, optional
        If True, gives a single HTML file that doesn't have the <html>, <DOCTYPE>, <body>
        and <head> tags. If False, gives a single, standalone HTML file for viewing.

    title : str, optional
        The title for the diagram. Used in the HTML title.

    use_declare_partial_info : ignored
        This option is no longer used because it is now always true.
        Still present for backwards compatibility.

    """
    # grab the model viewer data
    model_data = _get_viewer_data(data_source, case_id=case_id)

    # if MPI is active only display one copy of the viewer
    if MPI and MPI.COMM_WORLD.rank != 0:
        return

    options = {}
    model_data['options'] = options

    if use_declare_partial_info:
        warn_deprecation("'use_declare_partial_info' is now the"
                         " default and the option is ignored.")

    raw_data = json.dumps(model_data, default=default_noraise).encode('utf8')
    b64_data = str(base64.b64encode(zlib.compress(raw_data)).decode("ascii"))
    model_data = 'var compressedModel = "%s";' % b64_data

    import openmdao
    openmdao_dir = os.path.dirname(inspect.getfile(openmdao))
    vis_dir = os.path.join(openmdao_dir, "visualization/n2_viewer")
    libs_dir = os.path.join(vis_dir, "libs")
    src_dir = os.path.join(vis_dir, "src")
    style_dir = os.path.join(vis_dir, "style")
    assets_dir = os.path.join(vis_dir, "assets")

    # grab the libraries, src and style
    lib_dct = {
        'd3': 'd3.v5.min',
        'awesomplete': 'awesomplete',
        'vk_beautify': 'vkBeautify',
        'pako_inflate': 'pako_inflate.min',
        'json5': 'json5_2.2.0.min'
    }
    libs = read_files(lib_dct.values(), libs_dir, 'js')
    src_names = \
        'utils', \
        'SymbolType', \
        'N2TreeNode', \
        'ModelData', \
        'N2Style', \
        'N2Window', \
        'N2Layout', \
        'N2MatrixCell', \
        'N2Legend', \
        'N2Matrix', \
        'N2Arrow', \
        'N2Search', \
        'N2Toolbar', \
        'N2Diagram', \
        'NodeInfo', \
        'N2UserInterface', \
        'defaults', \
        'ptN2'

    srcs = read_files(src_names, src_dir, 'js')

    style_names = \
        'window', \
        'partition_tree', \
        'n2toolbar-icons', \
        'toolbar', \
        'legend', \
        'awesomplete'

    styles = read_files((style_names), style_dir, 'css')

    with open(os.path.join(style_dir, "n2toolbar-icons-font.woff"), "rb") as f:
        encoded_font = str(base64.b64encode(f.read()).decode("ascii"))

    with open(os.path.join(style_dir, "logo_png.b64"), "r") as f:
        logo_png = str(f.read())

    with open(os.path.join(assets_dir, "spinner.png"), "rb") as f:
        waiting_icon = str(base64.b64encode(f.read()).decode("ascii"))

    with open(os.path.join(assets_dir, "n2toolbar_screenshot_png.b64"), "r") as f:
        n2toolbar_png = str(f.read())

    if title:
        title = "OpenMDAO Model Hierarchy and N2 diagram: %s" % title
    else:
        title = "OpenMDAO Model Hierarchy and N2 diagram"

    src_names = ('N2ErrorHandling',)
    head_srcs = read_files(src_names, src_dir, 'js')

    h = DiagramWriter(filename=os.path.join(vis_dir, "index.html"),
                      title=title,
                      styles=styles, embeddable=embeddable, head_srcs=head_srcs)

    if (embeddable):
        h.insert("non-embedded-n2", "embedded-n2")

    # put all style and JS into index
    h.insert('{{n2toolbar-icons}}', encoded_font)
    h.insert('{{logo_png}}', logo_png)
    h.insert('{{waiting_icon}}', waiting_icon)
    h.insert('{{n2toolbar_png}}', n2toolbar_png)
    h.insert('{{om_version}}', openmdao_version)

    for k, v in lib_dct.items():
        h.insert('{{{}_lib}}'.format(k), write_script(libs[v], indent=_IND))

    for name, code in srcs.items():
        h.insert('{{{}_lib}}'.format(name.lower()),
                 write_script(code, indent=_IND))

    h.insert('{{model_data}}', write_script(model_data, indent=_IND))

    # Write output file
    h.write(outfile)

    if notebook:
        # display in Jupyter Notebook
        outfile = os.path.relpath(outfile)
        if not colab:
<<<<<<< HEAD
            display(IFrame(src=outfile, width="100%", height=700))
=======
            display(IFrame(src=outfile, width=850, height=850))
>>>>>>> aaff1276
        else:
            display(HTML(outfile))
    elif show_browser:
        # open it up in the browser
        from openmdao.utils.webview import webview
        webview(outfile)<|MERGE_RESOLUTION|>--- conflicted
+++ resolved
@@ -663,11 +663,7 @@
         # display in Jupyter Notebook
         outfile = os.path.relpath(outfile)
         if not colab:
-<<<<<<< HEAD
             display(IFrame(src=outfile, width="100%", height=700))
-=======
-            display(IFrame(src=outfile, width=850, height=850))
->>>>>>> aaff1276
         else:
             display(HTML(outfile))
     elif show_browser:
