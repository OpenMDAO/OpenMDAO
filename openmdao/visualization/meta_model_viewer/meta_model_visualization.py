"""Define output of Meta Models and visualize the results."""

import math
from itertools import product

from scipy.spatial import cKDTree
import numpy as np
import logging

from bokeh.io import curdoc
from bokeh.layouts import row, column
from bokeh.plotting import figure
from bokeh.models import Slider, ColumnDataSource, HoverTool
from bokeh.models import ColorBar, BasicTicker, LinearColorMapper, Range1d
from bokeh.models.widgets import TextInput, Select
from bokeh.server.server import Server

from openmdao.components.meta_model_unstructured_comp import MetaModelUnStructuredComp
from openmdao.components.meta_model_structured_comp import MetaModelStructuredComp
from openmdao.core.problem import Problem


def stack_outputs(outputs_dict):
    """
    Stack the values of a dictionary.

    Parameters
    ----------
    outputs_dict : dict
        Dictionary of outputs

    Returns
    -------
    array
        np.stack of values
    """
    return np.stack([np.asarray(v) for v in outputs_dict.values()], axis=-1)


class MetaModelVisualization(object):
    """
    Top-level container for the Meta Model Visualization.

    Attributes
    ----------
    prob : Problem
        Name of variable corresponding to Problem Component
    meta_model : MetaModel
        Name of empty Meta Model Component object reference
    resolution : int
        Number used to calculate width and height of contour plot
    is_structured_meta_model : Bool
        Boolean used to signal whether the meta model is structured or unstructured
    slider_source : ColumnDataSource
        Data source containing dictionary of sliders
    contour_training_data_source : ColumnDataSource
        Data source containing dictionary of training data points
    bottom_plot_source : ColumnDataSource
        Data source containing data for the bottom subplot
    bottom_plot_scatter_source : ColumnDataSource
        Data source containing scatter point data for the bottom subplot
    right_plot_source : ColumnDataSource
        Data source containing data for the right subplot
    right_plot_scatter_source : ColumnDataSource
        Data source containing scatter point data for the right subplot
    contour_plot_source : ColumnDataSource
        Data source containing data for the contour plot
    input_names : list
        List of input data titles as strings
    output_names : list
        List of output data titles as strings
    training_inputs : dict
        Dictionary of input training data
    x_input_select : Select
        Bokeh Select object containing a list of inputs for the x axis
    y_input_select : Select
        Bokeh Select object containing a list of inputs for the y axis
    output_select : Select
        Bokeh Select object containing a list of inputs for the outputs
    x_input_slider : Slider
        Bokeh Slider object containing a list of input values for the x axis
    y_input_slider : Slider
        Bokeh Slider object containing a list of input values for the y axis
    slider_dict : dict
        Dictionary of slider names and their respective slider objects
    predict_inputs : dict
        Dictionary containing training data points to predict at.
    num_inputs : int
        Number of inputs
    num_outputs : int
        Number of outputs
    limit_range : array
        Array containing the range of each input
    scatter_distance : TextInput
        Text input for user to enter custom value to calculate distance of training points around
        slice line
    right_alphas : array
        Array of points containing alpha values for right plot
    bottom_alphas : array
        Array of points containing alpha values for bottom plot
    dist_range : float
        Value taken from scatter_distance used for calculating distance of training points around
        slice line
    x_index : int
        Value of x axis column
    y_index : int
        Value of y axis column
    output_variable : int
        Value of output axis column
    sliders_and_selects : layout
        Layout containing the sliders and select elements
    doc_layout : layout
        Contains first row of plots
    doc_layout2 : layout
        Contains second row of plots
    Z : array
        A 2D array containing contour plot data
    """

    def __init__(self, model, resolution=50, doc=None):
        """
        Initialize parameters.

        Parameters
        ----------
        model : MetaModelComponent
            Reference to meta model component
        resolution : int
            Value used to calculate the size of contour plot meshgrid
        doc : Document
            The bokeh document to build.
        """
        self.prob = Problem()
        self.resolution = resolution
        logging.getLogger("bokeh").setLevel(logging.ERROR)

        # If the surrogate model coming in is structured
        if isinstance(model, MetaModelUnStructuredComp):
            self.is_structured_meta_model = False

            # Create list of input names, check if it has more than one input, then create list
            # of outputs
            self.input_names = [name[0] for name in model._surrogate_input_names]
            if len(self.input_names) < 2:
                raise ValueError('Must have more than one input value')
            self.output_names = [name[0] for name in model._surrogate_output_names]

            # Create reference for untructured component
            self.meta_model = MetaModelUnStructuredComp(
                default_surrogate=model.options['default_surrogate'])

        # If the surrogate model coming in is unstructured
        elif isinstance(model, MetaModelStructuredComp):
            self.is_structured_meta_model = True

            self.input_names = [name for name in model._var_rel_names['input']]

            if len(self.input_names) < 2:
                raise ValueError('Must have more than one input value')

            self.output_names = [name for name in model._var_rel_names['output']]

            self.meta_model = MetaModelStructuredComp(
                distributed=model.options['distributed'],
                extrapolate=model.options['extrapolate'],
                method=model.options['method'],
                training_data_gradients=model.options['training_data_gradients'],
                vec_size=1)

        # Pair input list names with their respective data
        self.training_inputs = {}

        self._setup_empty_prob_comp(model)

        # Setup dropdown menus for x/y inputs and the output value
        self.x_input_select = Select(title="X Input:", value=[x for x in self.input_names][0],
                                     options=[x for x in self.input_names])
        self.x_input_select.on_change('value', self._x_input_update)

        self.y_input_select = Select(title="Y Input:", value=[x for x in self.input_names][1],
                                     options=[x for x in self.input_names])
        self.y_input_select.on_change('value', self._y_input_update)

        self.output_select = Select(title="Output:", value=[x for x in self.output_names][0],
                                    options=[x for x in self.output_names])
        self.output_select.on_change('value', self._output_value_update)

        # Create sliders for each input
        self.slider_dict = {}
        self.predict_inputs = {}
        for title, values in self.training_inputs.items():
            slider_data = np.linspace(min(values), max(values), self.resolution)
            self.predict_inputs[title] = slider_data
            # Calculates the distance between slider ticks
            slider_step = slider_data[1] - slider_data[0]
            slider_object = Slider(start=min(values), end=max(values), value=min(values),
                                   step=slider_step, title=str(title))
            self.slider_dict[title] = slider_object

        self._slider_attrs()

        # Length of inputs and outputs
        self.num_inputs = len(self.input_names)
        self.num_outputs = len(self.output_names)

        # Precalculate the problem bounds.
        limits = np.array([[min(value), max(value)] for value in self.training_inputs.values()])
        self.limit_range = limits[:, 1] - limits[:, 0]

        # Positional indicies
        self.x_index = 0
        self.y_index = 1
        self.output_variable = self.output_names.index(self.output_select.value)

        # Data sources are filled with initial values
        # Slider Column Data Source
        self.slider_source = ColumnDataSource(data=self.predict_inputs)

        # Contour plot Column Data Source
        self.contour_plot_source = ColumnDataSource(data=dict(
            z=np.random.rand(self.resolution, self.resolution)))
        self.contour_training_data_source = ColumnDataSource(
            data=dict(x=np.repeat(0, self.resolution), y=np.repeat(0, self.resolution)))

        # Bottom plot Column Data Source
        self.bottom_plot_source = ColumnDataSource(data=dict(
            x=np.repeat(0, self.resolution), y=np.repeat(0, self.resolution)))
        self.bottom_plot_scatter_source = ColumnDataSource(data=dict(
            bot_slice_x=np.repeat(0, self.resolution), bot_slice_y=np.repeat(0, self.resolution)))

        # Right plot Column Data Source
        self.right_plot_source = ColumnDataSource(data=dict(
            x=np.repeat(0, self.resolution), y=np.repeat(0, self.resolution)))
        self.right_plot_scatter_source = ColumnDataSource(data=dict(
            right_slice_x=np.repeat(0, self.resolution),
            right_slice_y=np.repeat(0, self.resolution)))

        # Text input to change the distance of reach when searching for nearest data points
        self.scatter_distance = TextInput(value="0.1", title="Scatter Distance")
        self.scatter_distance.on_change('value', self._scatter_input)
        self.dist_range = float(self.scatter_distance.value)

        # Grouping all of the sliders and dropdowns into one column
        sliders = [value for value in self.slider_dict.values()]
        sliders.extend(
            [self.x_input_select, self.y_input_select, self.output_select, self.scatter_distance])
        self.sliders_and_selects = row(
            column(*sliders))

        # Layout creation
        self.doc_layout = row(self._contour_data(), self._right_plot(), self.sliders_and_selects)
        self.doc_layout2 = row(self._bottom_plot())

        if doc is None:
            doc = curdoc()

        doc.add_root(self.doc_layout)
        doc.add_root(self.doc_layout2)
        doc.title = 'Meta Model Visualization'

    def _setup_empty_prob_comp(self, metamodel):
        """
        Take data from surrogate ref and pass it into new surrogate model with empty Problem model.

        Parameters
        ----------
        metamodel : MetaModelComponent
            Reference to meta model component

        """
        # Check for structured or unstructured
        if self.is_structured_meta_model:
            # Loop through the input names
            for idx, name in enumerate(self.input_names):
                # Check for no training data
                try:
                    # Append the input data/titles to a dictionary
                    self.training_inputs[name] = metamodel.params[idx]
                    # Also, append the data as an 'add_input' to the model reference
                    self.meta_model.add_input(name, 0.,
                                              training_data=metamodel.params[idx])
                except TypeError:
                    msg = "No training data present for one or more parameters"
                    raise TypeError(msg)

            # Add the outputs to the model reference
            for idx, name in enumerate(self.output_names):
                self.meta_model.add_output(
                    name, 0.,
                    training_data=metamodel.training_outputs[name])

        else:
            for name in self.input_names:
                try:
                    self.training_inputs[name] = {
                        title for title in metamodel.options['train:' + str(name)]}
                    self.meta_model.add_input(
                        name, 0.,
                        training_data=[
                            title for title in metamodel.options['train:' + str(name)]])
                except TypeError:
                    msg = "No training data present for one or more parameters"
                    raise TypeError(msg)

            for name in self.output_names:
                self.meta_model.add_output(
                    name, 0.,
                    training_data=[
                        title for title in metamodel.options['train:' + str(name)]])

        # Add the subsystem and setup
        self.prob.model.add_subsystem('interp', self.meta_model)
        self.prob.setup()

    def _slider_attrs(self):
        """
        Assign data to slider objects and callback functions.

        Parameters
        ----------
        None

        """
        for name, slider_object in self.slider_dict.items():
            # Checks if there is a callback previously assigned and then clears it
            if len(slider_object._callbacks) == 1:
                slider_object._callbacks.clear()

            # Check if the name matches the 'x input' title
            if name == self.x_input_select.value:
                # Set the object and add an event handler
                self.x_input_slider = slider_object
                self.x_input_slider.on_change('value', self._scatter_plots_update)

            # Check if the name matches the 'y input' title
            elif name == self.y_input_select.value:
                # Set the object and add an event handler
                self.y_input_slider = slider_object
                self.y_input_slider.on_change('value', self._scatter_plots_update)
            else:
                # If it is not an x or y input then just assign it the event handler
                slider_object.on_change('value', self._update)

    def _make_predictions(self, data):
        """
        Run the data parameter through the surrogate model which is given in prob.

        Parameters
        ----------
        data : dict
            Dictionary containing training points.

        Returns
        -------
        array
            np.stack of predicted points.
        """
        # Create dictionary with an empty list
        outputs = {name: [] for name in self.output_names}

        # Parse dict into shape [n**2, number of inputs] list
        inputs = np.empty([self.resolution**2, self.num_inputs])
        for idx, values in enumerate(data.values()):
            inputs[:, idx] = values.flatten()

        # Check for structured or unstructured
        if self.is_structured_meta_model:
            # Assign each row of the data coming in to a tuple. Loop through the tuple, and append
            # the name of the input and value.
            for idx, tup in enumerate(inputs):
                for name, val in zip(data.keys(), tup):
                    self.prob[self.meta_model.name + '.' + name] = val
                self.prob.run_model()
                # Append the predicted value(s)
                for title in self.output_names:
                    outputs[title].append(
                        np.array(self.prob[self.meta_model.name + '.' + title]))

        else:
            for idx, tup in enumerate(inputs):
                for name, val in zip(data.keys(), tup):
                    self.prob[self.meta_model.name + '.' + name] = val
                self.prob.run_model()
                for title in self.output_names:
                    outputs[title].append(
                        float(self.prob[self.meta_model.name + '.' + title]))

        return stack_outputs(outputs)

    def _contour_data_calcs(self):
        """
        Parse input data into a dictionary to be predicted at.

        Parameters
        ----------
        None

        Returns
        -------
        dict
            Dictionary of training data to be predicted at.
        """
        # Create initial data array of training points
        resolution = self.resolution
        x_data = np.zeros((resolution, resolution, self.num_inputs))

        self._slider_attrs()

        # Broadcast the inputs to every row of x_data array
        x_data[:, :, :] = np.array(self.input_point_list)

        # Find the x/y input titles and match their index positions
        for idx, (title, values) in enumerate(self.slider_source.data.items()):
            if title == self.x_input_select.value:
                self.xlins_mesh = values
                x_index_position = idx
            if title == self.y_input_select.value:
                self.ylins_mesh = values
                y_index_position = idx

        # Make meshgrid from the x/y inputs to be plotted
        X, Y = np.meshgrid(self.xlins_mesh, self.ylins_mesh)
        # Move the x/y inputs to their respective positions in x_data
        x_data[:, :, x_index_position] = X
        x_data[:, :, y_index_position] = Y

        pred_dict = {}
        for idx, title in enumerate(self.slider_source.data):
            pred_dict.update({title: x_data[:, :, idx]})

        return pred_dict

    def _contour_data(self):
        """
        Create a contour plot.

        Parameters
        ----------
        None

        Returns
        -------
        Bokeh Image Plot
        """
        resolution = self.resolution
        # Output data array initialization
        y_data = np.zeros((resolution, resolution, self.num_outputs))
        self.input_point_list = [point.value for point in self.slider_dict.values()]

        # Pass the dict to make predictions and then reshape the output to
        # (resolution, resolution, number of outputs)
        y_data[:, :, :] = self._make_predictions(self._contour_data_calcs()).reshape(
            (resolution, resolution, self.num_outputs))
        # Use the output variable to pull the correct column of data from the predicted
        # data (y_data)
        self.Z = y_data[:, :, self.output_variable]
        # Reshape it to be 2D
        self.Z = self.Z.reshape(resolution, resolution)

        # Update the data source with new data
        self.contour_plot_source.data = dict(z=[self.Z])

        # Min to max of training data
        self.contour_x_range = xlins = self.xlins_mesh
        self.contour_y_range = ylins = self.ylins_mesh

        # Color bar formatting
        color_mapper = LinearColorMapper(
            palette="Viridis11", low=np.amin(self.Z), high=np.amax(self.Z))
        color_bar = ColorBar(color_mapper=color_mapper, ticker=BasicTicker(), label_standoff=12,
                             location=(0, 0))

        # Contour Plot
        self.contour_plot = contour_plot = figure(
            match_aspect=False,
            tooltips=[(self.x_input_select.value, "$x"), (self.y_input_select.value, "$y"),
                      (self.output_select.value, "@z")], tools='')
        contour_plot.x_range.range_padding = 0
        contour_plot.y_range.range_padding = 0
        contour_plot.plot_width = 600
        contour_plot.plot_height = 500
        contour_plot.xaxis.axis_label = self.x_input_select.value
        contour_plot.yaxis.axis_label = self.y_input_select.value
        contour_plot.min_border_left = 0
        contour_plot.add_layout(color_bar, 'right')
        contour_plot.x_range = Range1d(min(xlins), max(xlins))
        contour_plot.y_range = Range1d(min(ylins), max(ylins))
        contour_plot.image(image='z', source=self.contour_plot_source, x=min(xlins), y=min(ylins),
                           dh=(max(ylins) - min(ylins)), dw=(max(xlins) - min(xlins)),
                           palette="Viridis11")

        # Adding training data points overlay to contour plot
        if self.is_structured_meta_model:
            data = self._structured_training_points()
        else:
            data = self._unstructured_training_points()

        if len(data):
            # Add training data points overlay to contour plot
            data = np.array(data)
            if self.is_structured_meta_model:
                self.contour_training_data_source.data = dict(x=data[:, 0], y=data[:, 1],
                                                              z=self.meta_model.training_outputs[
                                                              self.output_select.value].flatten())
            else:
                self.contour_training_data_source.data = dict(x=data[:, 0], y=data[:, 1],
                                                              z=self.meta_model._training_output[
                                                              self.output_select.value])

            training_data_renderer = self.contour_plot.circle(
                x='x', y='y', source=self.contour_training_data_source,
                size=5, color='white', alpha=0.50)

            self.contour_plot.add_tools(HoverTool(renderers=[training_data_renderer], tooltips=[
                ('x', '@x'),
                ('y', '@y'),
                ('f_train', '@z'),
            ]))

        return self.contour_plot

    def _right_plot(self):
        """
        Create the right side subplot to view the projected slice.

        Parameters
        ----------
        None

        Returns
        -------
        Bokeh figure
        """
        # List of the current positions of the sliders
        self.input_point_list = [point.value for point in self.slider_dict.values()]

        # Find the title of the y input and match it with the data
        y_idx = self.y_input_select.value
        y_data = self.predict_inputs[y_idx]
        # Find the position of the x_input slider
        x_value = self.x_input_slider.value

        # Rounds the x_data to match the predict_inputs value
        subplot_value_index = np.where(
            np.around(self.predict_inputs[self.x_input_select.value], 5) ==
            np.around(x_value, 5))[0]

        # Make slice in Z data at the point calculated before and add it to the data source
        z_data = self.Z[:, subplot_value_index].flatten()

        x = z_data
        y = self.slider_source.data[y_idx]

        # Update the data source with new data
        self.right_plot_source.data = dict(x=x, y=y)

        # Create and format figure
        self.right_plot_fig = right_plot_fig = figure(
            plot_width=250, plot_height=500,
            title="{} vs {}".format(y_idx, self.output_select.value), tools="pan")
        right_plot_fig.xaxis.axis_label = self.output_select.value
        right_plot_fig.yaxis.axis_label = y_idx
        right_plot_fig.xaxis.major_label_orientation = math.pi / 9
        right_plot_fig.line(x='x', y='y', source=self.right_plot_source)
        right_plot_fig.x_range.range_padding = 0.1
        right_plot_fig.y_range.range_padding = 0.02

        # Determine distance and alpha opacity of training points
        if self.is_structured_meta_model:
            data = self._structured_training_points(compute_distance=True, source='right')
        else:
            data = self._unstructured_training_points(compute_distance=True, source='right')

        self.right_alphas = 1.0 - data[:, 2] / self.dist_range

        # Training data scatter plot
<<<<<<< HEAD
        scatter_renderer = right_plot_fig.scatter(x=data[:, 3], y=data[:, 1], line_color=None,
                                                  fill_color='#000000',
                                                  fill_alpha=alphas.tolist())

        right_plot_fig.add_tools(HoverTool(renderers=[scatter_renderer], tooltips=[
            (self.output_select.value, '@x'),
            (y_idx, '@y'),
        ]))
=======
        right_plot_fig.scatter(x=data[:, 3], y=data[:, 1], line_color=None, fill_color='#000000',
                               fill_alpha=self.right_alphas.tolist())
>>>>>>> e70e90f5

        # Set the right_plot data source to new values
        self.right_plot_scatter_source.data = dict(
            right_slice_x=np.repeat(x_value, self.resolution), right_slice_y=y_data)

        self.contour_plot.line(
            'right_slice_x', 'right_slice_y', source=self.right_plot_scatter_source,
            color='black', line_width=2)

        return self.right_plot_fig

    def _bottom_plot(self):
        """
        Create the bottom subplot to view the projected slice.

        Parameters
        ----------
        None

        Returns
        -------
        Bokeh figure
        """
        # List of the current positions of the sliders
        self.input_point_list = [point.value for point in self.slider_dict.values()]

        # Find the title of the x input and match it with the data
        x_idx = self.x_input_select.value
        x_data = self.predict_inputs[x_idx]
        # Find the position of the y_input slider
        y_value = self.y_input_slider.value

        # Rounds the y_data to match the predict_inputs value
        subplot_value_index = np.where(
            np.around(self.predict_inputs[self.y_input_select.value], 5) ==
            np.around(y_value, 5))[0]

        # Make slice in Z data at the point calculated before and add it to the data source
        z_data = self.Z[subplot_value_index, :].flatten()

        x = self.slider_source.data[x_idx]
        y = z_data

        # Update the data source with new data
        self.bottom_plot_source.data = dict(x=x, y=y)

        # Create and format figure
        self.bottom_plot_fig = bottom_plot_fig = figure(
            plot_width=550, plot_height=250,
            title="{} vs {}".format(x_idx, self.output_select.value), tools="")
        bottom_plot_fig.xaxis.axis_label = x_idx
        bottom_plot_fig.yaxis.axis_label = self.output_select.value
        bottom_plot_fig.line(x='x', y='y', source=self.bottom_plot_source)
        bottom_plot_fig.x_range.range_padding = 0.02
        bottom_plot_fig.y_range.range_padding = 0.1

        # Determine distance and alpha opacity of training points
        if self.is_structured_meta_model:
            data = self._structured_training_points(compute_distance=True)
        else:
            data = self._unstructured_training_points(compute_distance=True)

        self.bottom_alphas = 1.0 - data[:, 2] / self.dist_range

        # Training data scatter plot
<<<<<<< HEAD
        scatter_renderer = bot_plot_fig.scatter(x=data[:, 0], y=data[:, 3], line_color=None,
                                                fill_color='#000000', fill_alpha=alphas.tolist())

        bot_plot_fig.add_tools(HoverTool(renderers=[scatter_renderer], tooltips=[
            (x_idx, '@x'),
            (self.output_select.value, '@y'),
        ]))
=======
        bottom_plot_fig.scatter(x=data[:, 0], y=data[:, 3], line_color=None, fill_color='#000000',
                                fill_alpha=self.bottom_alphas.tolist())
>>>>>>> e70e90f5

        # Set the right_plot data source to new values
        self.bottom_plot_scatter_source.data = dict(
            bot_slice_x=x_data,
            bot_slice_y=np.repeat(y_value, self.resolution))

        self.contour_plot.line(
            'bot_slice_x', 'bot_slice_y', source=self.bottom_plot_scatter_source, color='black',
            line_width=2)

        return self.bottom_plot_fig

    def _unstructured_training_points(self, compute_distance=False, source='bottom'):
        """
        Calculate the training points and returns and array containing the position and alpha.

        Parameters
        ----------
        compute_distance : bool
            If true, compute the distance of training points from surrogate line.
        source : str
            Which subplot the method is being called from.

        Returns
        -------
        array
            The array of training points and their alpha opacity with respect to the surrogate line
        """
        # Input training data and output training data
        x_training = self.meta_model._training_input
        training_output = np.squeeze(stack_outputs(self.meta_model._training_output), axis=1)

        # Index of input/output variables
        x_index = self.x_input_select.options.index(self.x_input_select.value)
        y_index = self.y_input_select.options.index(self.y_input_select.value)
        output_variable = self.output_names.index(self.output_select.value)

        # Vertically stack the x/y inputs and then transpose them
        infos = np.vstack((x_training[:, x_index], x_training[:, y_index])).transpose()
        if not compute_distance:
            return infos

        points = x_training.copy()

        # Normalize so each dimension spans [0, 1]
        points = np.divide(points, self.limit_range)
        dist_limit = np.linalg.norm(self.dist_range * self.limit_range)
        scaled_x0 = np.divide(self.input_point_list, self.limit_range)

        # Query the nearest neighbors tree for the closest points to the scaled x0 array
        # Nearest points to x slice
        if x_training.shape[1] < 3:

            tree = cKDTree(points)
            # Query the nearest neighbors tree for the closest points to the scaled x0 array
            dists, idxs = tree.query(
                scaled_x0, k=len(x_training), distance_upper_bound=self.dist_range)

            # kdtree query always returns requested k even if there are not enough valid points
            idx_finite = np.where(np.isfinite(dists))
            dists = dists[idx_finite]
            idxs = idxs[idx_finite]

        else:
            dists, idxs = self._multidimension_input(scaled_x0, points, source=source)

        # data contains:
        # [x_value, y_value, ND-distance, func_value]

        data = np.zeros((len(idxs), 4))
        for dist_index, j in enumerate(idxs):
            data[dist_index, 0:2] = infos[j, :]
            data[dist_index, 2] = dists[dist_index]
            data[dist_index, 3] = training_output[j, output_variable]

        return data

    def _structured_training_points(self, compute_distance=False, source='bottom'):
        """
        Calculate the training points and return an array containing the position and alpha.

        Parameters
        ----------
        compute_distance : bool
            If true, compute the distance of training points from surrogate line.
        source : str
            Which subplot the method is being called from.

        Returns
        -------
        array
            The array of training points and their alpha opacity with respect to the surrogate line
        """
        # Create tuple of the input parameters
        input_dimensions = tuple(self.meta_model.params)

        # Input training data and output training data
        x_training = np.array([z for z in product(*input_dimensions)])
        training_output = self.meta_model.training_outputs[self.output_select.value].flatten()

        # Index of input/output variables
        x_index = self.x_input_select.options.index(self.x_input_select.value)
        y_index = self.y_input_select.options.index(self.y_input_select.value)

        # Vertically stack the x/y inputs and then transpose them
        infos = np.vstack((x_training[:, x_index], x_training[:, y_index])).transpose()
        if not compute_distance:
            return infos

        points = x_training.copy()

        # Normalize so each dimension spans [0, 1]
        points = np.divide(points, self.limit_range)
        self.dist_limit = np.linalg.norm(self.dist_range * self.limit_range)
        scaled_x0 = np.divide(self.input_point_list, self.limit_range)
        # Query the nearest neighbors tree for the closest points to the scaled x0 array
        # Nearest points to x slice

        if x_training.shape[1] < 3:
            x_tree, x_idx = self._two_dimension_input(scaled_x0, points, source=source)
        else:
            x_tree, x_idx = self._multidimension_input(scaled_x0, points, source=source)

        # format for 'data'
        # [x_value, y_value, ND-distance_(x or y), func_value]

        n = len(x_tree)
        data = np.zeros((n, 4))
        for dist_index, j in enumerate(x_idx):
            data[dist_index, 0:2] = infos[j, :]
            data[dist_index, 2] = x_tree[dist_index]
            data[dist_index, 3] = training_output[j]

        return data

    def _two_dimension_input(self, scaled_points, training_points, source='bottom'):
        """
        Calculate the distance of training points to the surrogate line.

        Parameters
        ----------
        scaled_points : array
            Array of normalized slider positions.
        training_points : array
            Array of input training data.
        source : str
            Which subplot the method is being called from.

        Returns
        -------
        idxs : array
            Index of closest points that are within the dist range.
        x_tree : array
            One dimentional array of points that are within the dist range.
        """
        # Column of the input
        if source == 'right':
            col_idx = self.y_input_select.options.index(self.y_input_select.value)
        else:
            col_idx = self.x_input_select.options.index(self.x_input_select.value)

        # Delete the axis of input from source to predicted 1D distance
        x = np.delete(scaled_points, col_idx, axis=0)
        x_training_points = np.delete(training_points, col_idx, axis=1).flatten()

        # Tree of point distances
        x_tree = np.abs(x - x_training_points)

        # Only return points that are within our distance-viewing paramter.
        idx = np.where(x_tree <= self.dist_range)
        x_tree = x_tree[idx]
        return x_tree, idx[0]

    def _multidimension_input(self, scaled_points, training_points, source='bottom'):
        """
        Calculate the distance of training points to the surrogate line.

        Parameters
        ----------
        scaled_points : array
            Array of normalized slider positions.
        training_points : array
            Array of input training data.
        source : str
            Which subplot the method is being called from.

        Returns
        -------
        idxs : array
            Index of closest points that are within the dist range.
        x_tree : array
            Array of points that are within the dist range.
        """
        # Column of the input
        if source == 'right':
            col_idx = self.y_input_select.options.index(self.y_input_select.value)

        else:
            col_idx = self.x_input_select.options.index(self.x_input_select.value)

        # Delete the axis of input from source to predicted distance
        x = np.delete(scaled_points, col_idx, axis=0)
        x_training_points = np.delete(training_points, col_idx, axis=1)

        # Tree of point distances
        x_tree = cKDTree(x_training_points)

        # Query the nearest neighbors tree for the closest points to the scaled array
        dists, idx = x_tree.query(x, k=len(x_training_points),
                                  distance_upper_bound=self.dist_range)

        # kdtree query always returns requested k even if there are not enough valid points
        idx_finite = np.where(np.isfinite(dists))
        dists_finite = dists[idx_finite]
        idx = idx[idx_finite]
        return dists_finite, idx

    # Event handler functions
    def _update_all_plots(self):
        self.doc_layout.children[0] = self._contour_data()
        self.doc_layout.children[1] = self._right_plot()
        self.doc_layout2.children[0] = self._bottom_plot()

    def _update_subplots(self):
        self.doc_layout.children[1] = self._right_plot()
        self.doc_layout2.children[0] = self._bottom_plot()

    def _update(self, attr, old, new):
        self._update_all_plots()

    def _scatter_plots_update(self, attr, old, new):
        self._update_subplots()

    def _scatter_input(self, attr, old, new):
        # Text input update function of dist range value
        self.dist_range = float(new)
        self._update_all_plots()

    def _x_input_update(self, attr, old, new):
        # Checks that x and y inputs are not equal to each other
        if new == self.y_input_select.value:
            raise ValueError("Inputs should not equal each other")
        else:
            self.x_input_select.value = new
            self._update_all_plots()

    def _y_input_update(self, attr, old, new):
        # Checks that x and y inputs are not equal to each other
        if new == self.x_input_select.value:
            raise ValueError("Inputs should not equal each other")
        else:
            self.y_input_select.value = new
            self._update_all_plots()

    def _output_value_update(self, attr, old, new):
        self.output_variable = self.output_names.index(new)
        self._update_all_plots()


def view_metamodel(meta_model_comp, resolution, port_number):
    """
    Visualize a metamodel.

    Parameters
    ----------
    meta_model_comp : MetaModelStructuredComp or MetaModelUnStructuredComp
        The metamodel component.
    resolution : int
        Number of points to control contour plot resolution.
    port_number : int
        Bokeh plot port number.
    """
    from bokeh.application.application import Application
    from bokeh.application.handlers import FunctionHandler

    def make_doc(doc):
        MetaModelVisualization(meta_model_comp, resolution, doc=doc)

    # print('Opening Bokeh application on http://localhost:5006/')
    server = Server({'/': Application(FunctionHandler(make_doc))}, port=int(port_number))
    server.io_loop.add_callback(server.show, "/")
    server.io_loop.start()<|MERGE_RESOLUTION|>--- conflicted
+++ resolved
@@ -574,19 +574,16 @@
         self.right_alphas = 1.0 - data[:, 2] / self.dist_range
 
         # Training data scatter plot
-<<<<<<< HEAD
         scatter_renderer = right_plot_fig.scatter(x=data[:, 3], y=data[:, 1], line_color=None,
                                                   fill_color='#000000',
-                                                  fill_alpha=alphas.tolist())
+                                                  fill_alpha=self.right_alphas.tolist())
 
         right_plot_fig.add_tools(HoverTool(renderers=[scatter_renderer], tooltips=[
             (self.output_select.value, '@x'),
             (y_idx, '@y'),
         ]))
-=======
         right_plot_fig.scatter(x=data[:, 3], y=data[:, 1], line_color=None, fill_color='#000000',
                                fill_alpha=self.right_alphas.tolist())
->>>>>>> e70e90f5
 
         # Set the right_plot data source to new values
         self.right_plot_scatter_source.data = dict(
@@ -652,18 +649,14 @@
         self.bottom_alphas = 1.0 - data[:, 2] / self.dist_range
 
         # Training data scatter plot
-<<<<<<< HEAD
-        scatter_renderer = bot_plot_fig.scatter(x=data[:, 0], y=data[:, 3], line_color=None,
-                                                fill_color='#000000', fill_alpha=alphas.tolist())
-
-        bot_plot_fig.add_tools(HoverTool(renderers=[scatter_renderer], tooltips=[
+        scatter_renderer = bottom_plot_fig.scatter(x=data[:, 0], y=data[:, 3], line_color=None,
+                                                   fill_color='#000000',
+                                                   fill_alpha=self.bottom_alphas.tolist())
+
+        bottom_plot_fig.add_tools(HoverTool(renderers=[scatter_renderer], tooltips=[
             (x_idx, '@x'),
             (self.output_select.value, '@y'),
         ]))
-=======
-        bottom_plot_fig.scatter(x=data[:, 0], y=data[:, 3], line_color=None, fill_color='#000000',
-                                fill_alpha=self.bottom_alphas.tolist())
->>>>>>> e70e90f5
 
         # Set the right_plot data source to new values
         self.bottom_plot_scatter_source.data = dict(
