import unittest
import numpy as np
import scipy as sp
import itertools
from scipy.sparse import coo_matrix, csr_matrix, issparse
from six import iteritems
from nose_parameterized import parameterized

from openmdao.api import IndepVarComp, Group, Problem, ExplicitComponent, DenseMatrix, \
     GlobalJacobian, CsrMatrix, CooMatrix, ScipyIterativeSolver
from openmdao.jacobians.default_jacobian import DefaultJacobian
from openmdao.devtools.testutil import assert_rel_error


class SimpleComp(ExplicitComponent):
    def initialize_variables(self):
        self.add_input('x', shape=1)
        self.add_input('y1', shape=2)
        self.add_input('y2', shape=2)
        self.add_input('z', shape=(2, 2))

        self.add_output('f', shape=1)
        self.add_output('g', shape=(2, 2))

        self.initialize_partials()

    def initialize_partials(self):
        pass

    def compute(self, inputs, outputs):
        outputs['f'] = np.sum(inputs['z']) + inputs['x']
        outputs['g'] = np.outer(inputs['y1'], inputs['y2']) + inputs['x']*np.eye(2)

    def compute_jacobian(self, inputs, outputs, jacobian):
        jacobian['f', 'x'] = 1.
        jacobian['f', 'z'] = np.ones((2, 2)).flat[:]

        jacobian['g', 'y1'] = np.hstack((np.array([[1, 1], [0, 0]]).flat,
                                         np.array([[0, 0], [1, 1]]).flat))

        jacobian['g', 'y2'] = np.hstack((np.array([[1, 0], [1, 0]]).flat,
                                         np.array([[0, 1], [0, 1]]).flat))

        jacobian['g', 'x'] = np.eye(2)


class SimpleCompConst(ExplicitComponent):
    def initialize_variables(self):
        self.add_input('x', shape=1)
        self.add_input('y1', shape=2)
        self.add_input('y2', shape=2)
        self.add_input('y3', shape=2)
        self.add_input('z', shape=(2, 2))

        self.add_output('f', shape=1)
        self.add_output('g', shape=(2, 2))

        self.declare_partials('f', 'y*', dependent=False)
        self.declare_partials('g', 'z', dependent=False)

        self.declare_partials('f', 'x', val=1.)
        self.declare_partials('f', 'z', val=np.ones((1, 4)))
        self.declare_partials('g', 'y[13]', val=[[1, 0], [1, 0], [0, 1], [0, 1]])
        self.declare_partials('g', 'y2', val=1., cols=[0, 0, 1, 1], rows=[0, 3, 0, 3])
        self.declare_partials('g', 'x', val=sp.sparse.coo_matrix(((1., 1.), ((0, 3), (0, 0)))))

    def compute(self, inputs, outputs):
        outputs['f'] = np.sum(inputs['z']) + inputs['x']
        outputs['g'] = np.outer(inputs['y1'] + inputs['y3'], inputs['y2']) + inputs['x'] * np.eye(2)
<<<<<<< HEAD
=======

>>>>>>> 9a18980d

class SimpleCompKwarg(SimpleComp):
    def __init__(self, partial_kwargs):
        self.partial_kwargs = partial_kwargs
        super(SimpleCompKwarg, self).__init__()

    def initialize_partials(self):
        self.declare_partials(**self.partial_kwargs)

    def compute_jacobian(self, inputs, outputs, jacobian):
        pass


class TestJacobianFeatures(unittest.TestCase):

    def setUp(self):
        self.model = model = Group()
        comp = IndepVarComp()
<<<<<<< HEAD
        for name, val in (('x', 1.), ('y1', np.ones(2)), ('y2', np.ones(2)),('z', np.ones((2, 2)))):
            comp.add_output(name, val)
        model.add_subsystem('input_comp', comp, promotes=['x', 'y1', 'y2', 'z'])
=======
        variables = (
            ('x', 1.),
            ('y1', np.ones(2)),
            ('y2', np.ones(2)),
            ('y3', np.ones(2)),
            ('z', np.ones((2, 2))),
        )
        for name, val in variables:
            comp.add_output(name, val)
        model.add_subsystem('input_comp', comp, promotes=['x', 'y1', 'y2', 'y3', 'z'])
>>>>>>> 9a18980d

        self.problem = Problem(model=model)
        model.suppress_solver_output = True
        model.ln_solver = ScipyIterativeSolver()
        model.jacobian = GlobalJacobian(matrix_class=CooMatrix)

    def test_dependence(self):
        problem = self.problem
        model = problem.model
        model.add_subsystem('simple', SimpleCompConst(),
                            promotes=['x', 'y1', 'y2', 'y3', 'z', 'f', 'g'])
        problem.setup(check=False)
        problem.run_model()

        # Note: since this test is looking for something not user-facing, it is inherently fragile
        # w.r.t. internal implementations.
        model._linearize()
        jac = model._jacobian._int_mtx._matrix

        # Testing dependence by examining the number of entries in the Jacobian. If non-zeros are
        # removed during array creation (e.g. `eliminate_zeros` function on scipy.sparse matrices),
        # then this test will fail since there are zero entries in the sub-Jacobians.

        # 16 for outputs w.r.t. themselves
        # 1 for df/dx
        # 4 for df/dz
        # 8 for dg/dy1
        # 4 for dg/dy2
        # 8 for dg/dy3
        # 2 for dg/dx
        expected_nnz = 16 + 1 + 4 + 8 + 4 + 8 + 2

        self.assertEqual(jac.nnz, expected_nnz)

    @parameterized.expand([
        ({'of': 'f', 'wrt': 'z', 'val': np.ones((1, 5))},
         'simple: d\(f\)/d\(z\): Expected 1x4 but val is 1x5'),
        ({'of': 'f', 'wrt': 'z', 'rows': [0, -1, 4], 'cols': [0, 0, 0]},
         'simple: d\(f\)/d\(z\): row indices must be non-negative'),
        ({'of': 'f', 'wrt': 'z', 'rows': [0, 0, 0], 'cols': [0, -1, 4]},
         'simple: d\(f\)/d\(z\): col indices must be non-negative'),
        ({'of': 'f', 'wrt': 'z', 'rows': [0, 0], 'cols': [0, 4]},
         'simple: d\(f\)/d\(z\): Expected 1x4 but declared at least 1x5'),
        ({'of': 'f', 'wrt': 'z', 'rows': [0, 10]},
         'If one of rows/cols is specified, then both must be specified'),
        ({'of': 'f', 'wrt': 'z', 'cols': [0, 10]},
         'If one of rows/cols is specified, then both must be specified'),
        ({'of': 'f', 'wrt': 'z', 'rows': [0], 'cols': [0, 3]},
         'rows and cols must have the same shape, rows: \(1L?,\), cols: \(2L?,\)'),
        ({'of': 'f', 'wrt': 'z', 'rows': [0, 0, 0], 'cols': [0, 1, 3], 'val':[0, 1]},
         'If rows and cols are specified, val must be a scalar or have the same shape, '
         'val: \(2L?,\), rows/cols: \(3L?,\)'),
    ])
    def test_bad_sizes(self, partials_kwargs, error_msg):
        comp = SimpleCompKwarg(partials_kwargs)
        problem = self.problem
        model = problem.model
        model.add_subsystem('simple', comp, promotes=['x', 'y1', 'y2', 'y3', 'z', 'f', 'g'])
        with self.assertRaises(ValueError) as ex:
            problem.setup(check=False)
        self.assertRegexpMatches(str(ex.exception), error_msg)

    def test_const_jacobian(self):
        model = Group()
        comp = IndepVarComp()
        for name, val in (
        ('x', 1.), ('y1', np.ones(2)), ('y2', np.ones(2)), ('z', np.ones((2, 2)))):
            comp.add_output(name, val)
        model.add_subsystem('input_comp', comp, promotes=['x', 'y1', 'y2', 'z'])

        problem = Problem(model=model)
        model.suppress_solver_output = True
        model.ln_solver = ScipyIterativeSolver()
        model.jacobian = GlobalJacobian(matrix_class=CooMatrix)
<<<<<<< HEAD
        model.add_subsystem('simple', SimpleCompConst(), promotes=['x', 'y1', 'y2', 'z', 'f', 'g'])
=======
        model.add_subsystem('simple', SimpleCompConst(),
                            promotes=['x', 'y1', 'y2', 'y3', 'z', 'f', 'g'])
>>>>>>> 9a18980d
        problem.setup(check=False)
        problem.run_model()


if __name__ == '__main__':
    unittest.main()<|MERGE_RESOLUTION|>--- conflicted
+++ resolved
@@ -67,10 +67,7 @@
     def compute(self, inputs, outputs):
         outputs['f'] = np.sum(inputs['z']) + inputs['x']
         outputs['g'] = np.outer(inputs['y1'] + inputs['y3'], inputs['y2']) + inputs['x'] * np.eye(2)
-<<<<<<< HEAD
-=======
 
->>>>>>> 9a18980d
 
 class SimpleCompKwarg(SimpleComp):
     def __init__(self, partial_kwargs):
@@ -89,11 +86,6 @@
     def setUp(self):
         self.model = model = Group()
         comp = IndepVarComp()
-<<<<<<< HEAD
-        for name, val in (('x', 1.), ('y1', np.ones(2)), ('y2', np.ones(2)),('z', np.ones((2, 2)))):
-            comp.add_output(name, val)
-        model.add_subsystem('input_comp', comp, promotes=['x', 'y1', 'y2', 'z'])
-=======
         variables = (
             ('x', 1.),
             ('y1', np.ones(2)),
@@ -104,7 +96,6 @@
         for name, val in variables:
             comp.add_output(name, val)
         model.add_subsystem('input_comp', comp, promotes=['x', 'y1', 'y2', 'y3', 'z'])
->>>>>>> 9a18980d
 
         self.problem = Problem(model=model)
         model.suppress_solver_output = True
@@ -179,12 +170,8 @@
         model.suppress_solver_output = True
         model.ln_solver = ScipyIterativeSolver()
         model.jacobian = GlobalJacobian(matrix_class=CooMatrix)
-<<<<<<< HEAD
-        model.add_subsystem('simple', SimpleCompConst(), promotes=['x', 'y1', 'y2', 'z', 'f', 'g'])
-=======
         model.add_subsystem('simple', SimpleCompConst(),
                             promotes=['x', 'y1', 'y2', 'y3', 'z', 'f', 'g'])
->>>>>>> 9a18980d
         problem.setup(check=False)
         problem.run_model()
 
