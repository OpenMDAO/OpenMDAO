"""Define the base Jacobian class."""
from __future__ import division
import numpy as np
from numpy.random import rand

from collections import OrderedDict, defaultdict
from scipy.sparse import issparse
from six import itervalues

from openmdao.utils.name_maps import key2abs_key
from openmdao.matrices.matrix import sparse_types


class Jacobian(object):
    """
    Base Jacobian class.

    This class provides a dictionary interface for sub-Jacobians and
    performs matrix-vector products when apply_linear is called.

    Attributes
    ----------
    _system : <System>
        Pointer to the system that is currently operating on this Jacobian.
    _subjacs_info : dict
        Dictionary of the sub-Jacobian metadata keyed by absolute names.
    _override_checks : bool
        If we are approximating a jacobian at the top level and we have specified indices on the
        functions or designvars, then we need to disable the size checking temporarily so that we
        can assign a jacobian with less rows or columns than the variable sizes.
<<<<<<< HEAD
    _under_complex_step : bool
        When True, this Jacobian is under complex step, using a complex jacobian.
=======
    _abs_keys : defaultdict
        A cache dict for key to absolute key.
    _randomize : bool
        If True, sparsity is being computed for simultaneous derivative coloring.
>>>>>>> dc2fa345
    """

    def __init__(self, system):
        """
        Initialize all attributes.

        Parameters
        ----------
        system : System
            Parent system to this jacobian.
        """
        self._system = system
        self._subjacs_info = system._subjacs_info
        self._override_checks = False
<<<<<<< HEAD
        self._under_complex_step = False
=======
        self._abs_keys = defaultdict(bool)
        self._randomize = False

    def _get_abs_key(self, key):
        abskey = self._abs_keys[key]
        if not abskey:
            self._abs_keys[key] = abskey = key2abs_key(self._system, key)
        return abskey
>>>>>>> dc2fa345

    def _abs_key2shape(self, abs_key):
        """
        Return shape of sub-jacobian for variables making up the key tuple.

        Parameters
        ----------
        abs_key : (str, str)
            Absolute name pair of sub-Jacobian.

        Returns
        -------
        out_size : int
            local size of the output variable.
        in_size : int
            local size of the input variable.
        """
        abs2meta = self._system._var_allprocs_abs2meta
        return (abs2meta[abs_key[0]]['size'], abs2meta[abs_key[1]]['size'])

    def __contains__(self, key):
        """
        Return whether there is a subjac for the given promoted or relative name pair.

        Parameters
        ----------
        key : (str, str)
            Promoted or relative name pair of sub-Jacobian.

        Returns
        -------
        boolean
            return whether sub-Jacobian has been defined.
        """
        return self._get_abs_key(key) in self._subjacs_info

    def __getitem__(self, key):
        """
        Get sub-Jacobian.

        Parameters
        ----------
        key : (str, str)
            Promoted or relative name pair of sub-Jacobian.

        Returns
        -------
        ndarray or spmatrix or list[3]
            sub-Jacobian as an array, sparse mtx, or AIJ/IJ list or tuple.
        """
        abs_key = self._get_abs_key(key)
        if abs_key in self._subjacs_info:
            return self._subjacs_info[abs_key]['value']
        else:
            msg = 'Variable name pair ("{}", "{}") not found.'
            raise KeyError(msg.format(key[0], key[1]))

    def __setitem__(self, key, subjac):
        """
        Set sub-Jacobian.

        Parameters
        ----------
        key : (str, str)
            Promoted or relative name pair of sub-Jacobian.
        subjac : int or float or ndarray or sparse matrix
            sub-Jacobian as a scalar, vector, array, or AIJ list or tuple.
        """
        abs_key = self._get_abs_key(key)
        if abs_key is not None:

            # You can only set declared subjacobians.
            if abs_key not in self._subjacs_info:
                msg = 'Variable name pair ("{}", "{}") must first be declared.'
                raise KeyError(msg.format(key[0], key[1]))

            self._set_abs(abs_key, subjac)
        else:
            msg = 'Variable name pair ("{}", "{}") not found.'
            raise KeyError(msg.format(key[0], key[1]))

    def _set_abs(self, abs_key, subjac):
        """
        Set sub-Jacobian.

        Parameters
        ----------
        abs_key : (str, str)
            Absolute name pair of sub-Jacobian.
        subjac : int or float or ndarray or sparse matrix
            sub-Jacobian as a scalar, vector, array, or AIJ list or tuple.
        """
        subjacs_info = self._subjacs_info[abs_key]

        if not issparse(subjac):
            # np.promote_types will choose the smallest dtype that can contain both arguments
            subjac = np.atleast_1d(subjac)
            safe_dtype = np.promote_types(subjac.dtype, float)
            subjac = subjac.astype(safe_dtype, copy=False)

            # Bail here so that we allow top level jacobians to be of reduced size when indices are
            # specified on driver vars.
            if self._override_checks:
                subjacs_info['value'] = subjac
                return

            rows = subjacs_info['rows']

            if rows is None:
                # Dense subjac
                shape = self._abs_key2shape(abs_key)
                subjac = np.atleast_2d(subjac)
                if subjac.shape == (1, 1):
                    subjac = subjac[0, 0] * np.ones(shape, dtype=safe_dtype)
                else:
                    subjac = subjac.reshape(shape)
            else:
                # Sparse subjac
                if subjac.shape == (1,):
                    subjac = subjac[0] * np.ones(rows.shape, dtype=safe_dtype)

                if subjac.shape != rows.shape:
                    raise ValueError("Sub-jacobian for key %s has "
                                     "the wrong shape (%s), expected (%s)." %
                                     (abs_key, subjac.shape, rows.shape))

            np.copyto(subjacs_info['value'], subjac)
        else:
            subjacs_info['value'] = subjac

    def _initialize(self):
        """
        Allocate the global matrices.
        """
        pass

    def _update(self, system):
        """
        Read the user's sub-Jacobians and set into the global matrix.

        Parameters
        ----------
        system : System
            System that is updating this jacobian.
        """
        pass

    def _apply(self, d_inputs, d_outputs, d_residuals, mode):
        """
        Compute matrix-vector product.

        Parameters
        ----------
        d_inputs : Vector
            inputs linear vector.
        d_outputs : Vector
            outputs linear vector.
        d_residuals : Vector
            residuals linear vector.
        mode : str
            'fwd' or 'rev'.
        """
        pass

    def _randomize_subjac(self, subjac):
        """
        Return a subjac that is the given subjac filled with random values.

        Parameters
        ----------
        subjac : ndarray or csc_matrix
            Sub-jacobian to be randomized.

        Returns
        -------
        ndarray or csc_matrix
            Randomized version of the subjac.
        """
        if isinstance(subjac, sparse_types):  # sparse
            sparse = subjac.copy()
            sparse.data = rand(sparse.data.size) + 1.0
            return sparse

        return rand(*subjac.shape) + 1.0

    def _reset_mats(self):
        """
        Zero out internal matrices if needed.
        """
        pass<|MERGE_RESOLUTION|>--- conflicted
+++ resolved
@@ -28,15 +28,12 @@
         If we are approximating a jacobian at the top level and we have specified indices on the
         functions or designvars, then we need to disable the size checking temporarily so that we
         can assign a jacobian with less rows or columns than the variable sizes.
-<<<<<<< HEAD
     _under_complex_step : bool
         When True, this Jacobian is under complex step, using a complex jacobian.
-=======
     _abs_keys : defaultdict
         A cache dict for key to absolute key.
     _randomize : bool
         If True, sparsity is being computed for simultaneous derivative coloring.
->>>>>>> dc2fa345
     """
 
     def __init__(self, system):
@@ -51,9 +48,7 @@
         self._system = system
         self._subjacs_info = system._subjacs_info
         self._override_checks = False
-<<<<<<< HEAD
         self._under_complex_step = False
-=======
         self._abs_keys = defaultdict(bool)
         self._randomize = False
 
@@ -62,7 +57,6 @@
         if not abskey:
             self._abs_keys[key] = abskey = key2abs_key(self._system, key)
         return abskey
->>>>>>> dc2fa345
 
     def _abs_key2shape(self, abs_key):
         """
