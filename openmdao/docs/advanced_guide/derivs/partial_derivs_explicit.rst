--- conflicted
+++ resolved
@@ -22,12 +22,6 @@
 
 
 The calls to :code:`declare_partials` tell OpenMDAO which partial derivatives to expect.
-<<<<<<< HEAD
-This should always be done inside the :code:`setup_partials` method.
-In this example, not all the outputs depend on all the inputs, and you'll see that if you look at the derivative declarations.
-Any partial that is not declared is assumed to be zero.
-You may declare all the partials in just one line as follows (see the documentation on :ref:`specifying partials <feature_specify_partials>` for more details):
-=======
 This should be done inside the :code:`setup_partials` method.  It's not illegal to do it in
 :code:`setup`, but there are some cases where it must be called in :code:`setup_partials`, for
 example the case where a component has dynamically sized variables.  :code:`setup_partials` is
@@ -37,7 +31,6 @@
 the derivative declarations. Any partial that is not declared is assumed to be zero.
 You may declare all the partials in just one line as follows (see the documentation on
 :ref:`specifying partials <feature_specify_partials>` for more details):
->>>>>>> c03985f3
 
 .. code::
 
