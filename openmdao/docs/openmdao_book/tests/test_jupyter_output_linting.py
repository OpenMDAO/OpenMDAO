--- conflicted
+++ resolved
@@ -86,11 +86,7 @@
             with open(file, 'r') as f:
 
                 # Notebooks that are exempt from this test.
-<<<<<<< HEAD
-                if 'getting_started.ipynb' in file or 'pixi_environmment.ipynb':
-=======
                 if 'getting_started.ipynb' in file or 'pixi_environmment.ipynb' in file:
->>>>>>> 55eb7506
                     continue
 
                 json_data = json.load(f)
