import sys
from functools import partial
import unittest

import openmdao.api as om
from openmdao.utils.assert_utils import assert_check_partials, assert_near_equal


class TestJaxUtils(unittest.TestCase):

    def test_jit_stub_no_jax(self):
        """Test the functionality of the jit stub."""
        from openmdao.utils.jax_utils import jit_stub as jit
        import numpy as np

        class TestClass(object):

            @partial(jit, static_argnums=(0,))
            def f(self, x):
                return np.sqrt(x)

        x = np.linspace(0, 10, 11)
        assert_near_equal(TestClass().f(x)**2, x)

    def test_jit_with_jax(self):
        """Make sure the jit stub test case also works with jax."""
        try:
            import jax.numpy as jnp
            from jax import jit
<<<<<<< HEAD
            import jax
=======
            try:
                from jax import Array as JaxArray
            except ImportError:
                from jaxlib.xla_extension import ArrayImpl as JaxArray
>>>>>>> dbb50a9d
        except ImportError:
            self.skipTest('jax is not available but required for this test.')

        class TestClass(object):

            @partial(jit, static_argnums=(0,))
            def f(self, x):
                return jnp.sqrt(x)

        x = jnp.linspace(0, 10, 11)
        result = TestClass().f(x)
        assert_near_equal(result**2, x)
<<<<<<< HEAD
        self.assertIsInstance(result, jax.Array)
=======
        self.assertIsInstance(result, JaxArray)
>>>>>>> dbb50a9d

    def test_jax_component_option(self):
        """Test that the registration of jax-compatible components works."""
        import numpy as np

        if sys.version_info < (3, 9):
            self.skipTest('JaxExplicitComponent requires Python 3.9+')

        from openmdao.utils.jax_utils import jax
        if jax is None:
            self.skipTest('jax is not available.')

        class PowComp(om.JaxExplicitComponent):

            def initialize(self):
                self.options.declare('vec_size', types=(int,))
                self.options.declare('pow', types=(int,))

            def setup(self):
                n = self.options['vec_size']
                self.add_input('x', shape=(n,))
                self.add_output('f', shape=(n,))

                ar = np.arange(n, dtype=int)
                self.declare_partials(of='f', wrt='x', rows=ar, cols=ar)

            def get_self_statics(self):
                return (self.options['pow'],)

            def compute_primal(self, x):
                return x**self.options['pow']

        p = om.Problem()
        powcomp = p.model.add_subsystem('c', PowComp(derivs_method='jax', vec_size=11, pow=2))
        # deriv shape: [(11, 1, 11, 1)]
        p.setup(mode='fwd', force_alloc_complex=True)
        c_x = np.linspace(1, 10, 11)#.reshape(11, 1)
        p.set_val('c.x', c_x)
        p.run_model()
        assert_near_equal(p.get_val('c.f'), c_x ** 2)
        assert_check_partials(p.check_partials(method='cs', show_only_incorrect=False))

        p.set_val('c.x', c_x)
        powcomp.options['pow'] = 3  # change the option to verify that re-jit happens
        p.run_model()
        assert_near_equal(p.get_val('c.f'), c_x ** 3)
        assert_check_partials(p.check_partials(method='cs', show_only_incorrect=False))


if __name__ == '__main__':
    unittest.main()<|MERGE_RESOLUTION|>--- conflicted
+++ resolved
@@ -27,14 +27,10 @@
         try:
             import jax.numpy as jnp
             from jax import jit
-<<<<<<< HEAD
-            import jax
-=======
             try:
                 from jax import Array as JaxArray
             except ImportError:
                 from jaxlib.xla_extension import ArrayImpl as JaxArray
->>>>>>> dbb50a9d
         except ImportError:
             self.skipTest('jax is not available but required for this test.')
 
@@ -47,11 +43,7 @@
         x = jnp.linspace(0, 10, 11)
         result = TestClass().f(x)
         assert_near_equal(result**2, x)
-<<<<<<< HEAD
-        self.assertIsInstance(result, jax.Array)
-=======
         self.assertIsInstance(result, JaxArray)
->>>>>>> dbb50a9d
 
     def test_jax_component_option(self):
         """Test that the registration of jax-compatible components works."""
