--- conflicted
+++ resolved
@@ -58,6 +58,11 @@
     """
     Abstract indexing class.
 
+    Parameters
+    ----------
+    flat_src : bool
+        True if we're treating the source as flat.
+
     Attributes
     ----------
     _src_shape : tuple or None
@@ -67,54 +72,21 @@
         Cached shaped_instance if we've computed it before.
     _flat_src : bool
         If True, index is into a flat source array.
-<<<<<<< HEAD
     _new_style : bool
         If False, this index uses the deprecated OpenMDAO specific format.
     _dist_shape : tuple
         Distributed shape of the source.
-=======
-    _check_dims : bool
-        If True, compare dim of src with dim of index to give ambiguity warning.
-    _dist_shape : tuple or None
-        Distributed shape.
-    _orig_src_shape : tuple or None
-        Original shape of the source, before possible flattening based on _flat_src flag.
->>>>>>> 944a73ec
     """
 
     def __init__(self, flat_src=None):
         """
         Initialize attributes.
-
-        Parameters
-        ----------
-        flat_src : bool
-            True if we're treating the source as flat.
         """
         self._src_shape = None
         self._dist_shape = None
         self._shaped_inst = None
-<<<<<<< HEAD
         self._flat_src = flat_src
         self._new_style = True
-=======
-        self._flat_src = True
-        self._check_dims = True
-        self._dist_shape = None
-        # TODO: remove this after flat src deprecation branch
-        self._orig_src_shape = None
-
-    def __len__(self):
-        """
-        Return the length of the flattened indices.
-
-        Returns
-        -------
-        int
-            Length of flattened indices.
-        """
-        return self.size
->>>>>>> 944a73ec
 
     def __call__(self):
         """
@@ -172,9 +144,7 @@
         """
         self._src_shape = parent._src_shape
         self._flat_src = parent._flat_src
-        self._check_dims = parent._check_dims
         self._dist_shape = parent._dist_shape
-        self._orig_src_shape = parent._orig_src_shape
         return self
 
     @property
@@ -294,13 +264,9 @@
         Indexer
             Self is returned to allow chaining.
         """
-<<<<<<< HEAD
         if self._flat_src is None and shape is not None:
             self._flat_src = len(shape2tuple(shape)) <= 1
 
-=======
-        self._orig_src_shape = shape
->>>>>>> 944a73ec
         self._src_shape, self._dist_shape = self._get_shapes(shape, dist_shape)
         if shape is not None:
             self._check_bounds()
@@ -309,19 +275,6 @@
 
         return self
 
-    def _chk_shape_dims(self, flat_src, iname, oname, prefix):
-        if self._orig_src_shape is None or flat_src or not self._check_dims:
-            return
-
-        if len(self._orig_src_shape) > len(shape2tuple(self.shape)):
-            issue_warning(f"connecting source '{oname}' of dimension {len(self._orig_src_shape)} "
-                          f"to '{iname}' using src_indices of dimension {len(self.shape)} without "
-                          "setting `flat_src_indices=True`.  The source is currently treated as "
-                          "flat, but this automatic flattening is deprecated and will be removed "
-                          "in a future release.  To keep the old behavior, set `flat_src_indices`"
-                          "=True in the connect(), promotes(), or add_input() call.",
-                          category=OMDeprecationWarning, prefix=prefix)
-
     def to_json(self):
         """
         Return a JSON serializable version of self.
@@ -354,6 +307,8 @@
     ----------
     idx : int
         The index.
+    flat_src : bool
+        True if we're treating the source as flat.
 
     Attributes
     ----------
@@ -364,16 +319,6 @@
     def __init__(self, idx, flat_src=None):
         """
         Initialize attributes.
-<<<<<<< HEAD
-
-        Parameters
-        ----------
-        idx : int
-            The index.
-        flat_src : bool
-            True if we're treating the source as flat.
-=======
->>>>>>> 944a73ec
         """
         super().__init__(flat_src)
         self._check_ind_type(idx, Integral)
@@ -501,6 +446,8 @@
     ----------
     idx : int
         The index.
+    flat_src : bool
+        True if we're treating the source as flat.
     """
 
     def shaped_instance(self):
@@ -523,15 +470,7 @@
         else:
             self._shaped_inst = ShapedIntIndexer(self._idx)
 
-        self._shaped_inst._src_shape = self._src_shape
-        self._shaped_inst._dist_shape = self._dist_shape
-        self._shaped_inst._flat_src = self._flat_src
-
-<<<<<<< HEAD
-        return self._shaped_inst
-=======
-        return ShapedIntIndexer(self._idx)._set_attrs(self)
->>>>>>> 944a73ec
+        return self._shaped_inst._set_attrs(self)
 
 
 class ShapedSliceIndexer(Indexer):
@@ -542,6 +481,8 @@
     ----------
     slc : slice
         The slice.
+    flat_src : bool
+        True if we're treating the source as flat.
 
     Attributes
     ----------
@@ -552,16 +493,6 @@
     def __init__(self, slc, flat_src=None):
         """
         Initialize attributes.
-<<<<<<< HEAD
-
-        Parameters
-        ----------
-        slc : slice
-            The slice.
-        flat_src : bool
-            True if we're treating the source as flat.
-=======
->>>>>>> 944a73ec
         """
         super().__init__(flat_src)
         self._check_ind_type(slc, slice)
@@ -690,6 +621,8 @@
     ----------
     slc : slice
         The slice.
+    flat_src : bool
+        True if we're treating the source as flat.
     """
 
     def shaped_instance(self):
@@ -709,27 +642,12 @@
 
         slc = self._slice
         if (slc.start is not None and slc.start < 0) or slc.stop is None or slc.stop < 0:
-<<<<<<< HEAD
             self._shaped_inst = \
                 ShapedSliceIndexer(slice(*self._slice.indices(self._src_shape[0])))
         else:
             self._shaped_inst = ShapedSliceIndexer(slc)
-=======
-            if self._src_shape is None:
-                return None
-            else:
-                self._shaped_inst = ShapedSliceIndexer(
-                    slice(*self._slice.indices(self._src_shape[0])))._set_attrs(self)
-                return self._shaped_inst
-
-        return ShapedSliceIndexer(slc)._set_attrs(self)
->>>>>>> 944a73ec
-
-        self._shaped_inst._src_shape = self._src_shape
-        self._shaped_inst._dist_shape = self._dist_shape
-        self._shaped_inst._flat_src = self._flat_src
-
-        return self._shaped_inst
+
+        return self._shaped_inst._set_attrs(self)
 
     def as_array(self, copy=False, flat=True):
         """
@@ -776,6 +694,8 @@
         The index array.
     orig_shape : tuple or None
         Original shape of the array.
+    flat_src : bool
+        True if we're treating the source as flat.
 
     Attributes
     ----------
@@ -788,18 +708,6 @@
     def __init__(self, arr, orig_shape=None, flat_src=None):
         """
         Initialize attributes.
-<<<<<<< HEAD
-
-        Parameters
-        ----------
-        arr : ndarray
-            The index array.
-        orig_shape : tuple or None
-            Original shape.
-        flat_src : bool
-            True if we're treating the source as flat.
-=======
->>>>>>> 944a73ec
         """
         super().__init__(flat_src)
 
@@ -944,6 +852,8 @@
         The index array.
     orig_shape : tuple or None
         Original shape of the array.
+    flat_src : bool
+        True if we're treating the source as flat.
     """
 
     def shaped_instance(self):
@@ -969,10 +879,6 @@
             sharr = self._arr
 
         self._shaped_inst = ShapedArrayIndexer(sharr, orig_shape=self._orig_shape)
-        self._shaped_inst._src_shape = self._src_shape
-        self._shaped_inst._dist_shape = self._dist_shape
-        self._shaped_inst._flat_src = self._flat_src
-
         return self._shaped_inst._set_attrs(self)
 
     @property
@@ -1002,8 +908,6 @@
         The original shape of the array.
     flat_src : bool
         If True, treat source array as flat.
-    check_dims : bool
-        If True, check dimension of source for possible deprecation warning.
 
     Attributes
     ----------
@@ -1015,32 +919,14 @@
         List of Indexers.
     """
 
-    def __init__(self, tup, orig_shape=None, flat_src=False, check_dims=False):
+    def __init__(self, tup, orig_shape=None, flat_src=False):
         """
         Initialize attributes.
-<<<<<<< HEAD
-
-        Parameters
-        ----------
-        tup : tuple
-            Tuple of indices/slices.
-        orig_shape : tuple or None
-            If this indexer was created from an array, this is it's shape. This shape will
-            be used later if converted to an array.
-        flat_src : bool
-            True if we're treating the source as flat.
-=======
->>>>>>> 944a73ec
         """
         super().__init__(flat_src)
         self._tup = tup
         # _orig_shape is only used when converting from ListOfTuplesArrayIndexer
         self._orig_shape = orig_shape
-<<<<<<< HEAD
-=======
-        self._flat_src = flat_src
-        self._check_dims = check_dims
->>>>>>> 944a73ec
         self._set_idx_list()
 
     def _set_idx_list(self):
@@ -1219,8 +1105,6 @@
         The original shape of the array.
     flat_src : bool
         If True, treat source array as flat.
-    check_dims : bool
-        If True, check dimension of source for possible deprecation warning.
     """
 
     def shaped_instance(self):
@@ -1244,23 +1128,10 @@
                                                    flat_src=self._flat_src)
         except Exception as err:
             self._shaped_inst = None
-<<<<<<< HEAD
         else:
             self._shaped_inst.set_src_shape(self._src_shape)
 
-        self._shaped_inst._src_shape = self._src_shape
-        self._shaped_inst._dist_shape = self._dist_shape
-        self._shaped_inst._flat_src = self._flat_src
-
-        return self._shaped_inst
-=======
-            return
-
-        if self._src_shape is not None:
-            self._shaped_inst.set_src_shape(self._src_shape)
-
         return self._shaped_inst._set_attrs(self)
->>>>>>> 944a73ec
 
 
 class EllipsisIndexer(Indexer):
@@ -1283,14 +1154,6 @@
     def __init__(self, tup, flat_src=False):
         """
         Initialize attributes.
-<<<<<<< HEAD
-
-        Parameters
-        ----------
-        tup : tuple
-            Tuple of indices/slices.
-        flat_src : bool
-            True if we're treating the source as flat.
         """
         super().__init__(flat_src)
         tlist = []
@@ -1300,13 +1163,6 @@
                 v = np.atleast_1d(v)
             tlist.append(v)
         self._tup = tuple(tlist)
-=======
-        """
-        super().__init__()
-        self._tup = tup
-        self._flat_src = flat_src
-        self._check_dims = False
->>>>>>> 944a73ec
 
     def __call__(self):
         """
@@ -1388,15 +1244,7 @@
 
         idxer.set_src_shape(self._src_shape)
         self._shaped_inst = idxer.shaped_instance()
-<<<<<<< HEAD
-        self._shaped_inst._src_shape = self._src_shape
-        self._shaped_inst._dist_shape = self._dist_shape
-        self._shaped_inst._flat_src = self._flat_src
-
-        return self._shaped_inst
-=======
         return self._shaped_inst._set_attrs(self)
->>>>>>> 944a73ec
 
     def as_array(self, copy=False, flat=True):
         """
@@ -1461,6 +1309,8 @@
     ----------
     tup : tuple
         Tuple of indices/slices.
+    flat_src : bool
+        True if we're treating the source as flat.
 
     Attributes
     ----------
@@ -1473,26 +1323,11 @@
     def __init__(self, tup, flat_src=False):
         """
         Initialize attributes.
-<<<<<<< HEAD
-
-        Parameters
-        ----------
-        tup : tuple
-            Tuple of indices/slices.
-        flat_src : bool
-            True if we're treating the source as flat.
-=======
->>>>>>> 944a73ec
         """
         super().__init__(flat_src=flat_src)
         tup = np.atleast_1d(tup)
         self._arr = tup
-<<<<<<< HEAD
         self._new_style = False
-=======
-        self._flat_src = False
-        self._check_dims = False
->>>>>>> 944a73ec
 
         orig_shape = tup.shape[:-1]
         ndims = tup.shape[-1]
@@ -1631,25 +1466,14 @@
 
         try:
             self._shaped_inst = ShapedMultiIndexer(self._npy_inds,
-<<<<<<< HEAD
                                                    orig_shape, flat_src=self._flat_src)
-=======
-                                                   self.shape, check_dims=False)
->>>>>>> 944a73ec
         except Exception:
             self._shaped_inst = None
         else:
             self._shaped_inst.set_src_shape(self._src_shape)
-
-<<<<<<< HEAD
-            self._shaped_inst._src_shape = self._src_shape
-            self._shaped_inst._dist_shape = self._dist_shape
-            self._shaped_inst._flat_src = self._flat_src
+            self._shaped_inst._set_attrs(self)
 
         return self._shaped_inst
-=======
-        return self._shaped_inst._set_attrs(self)
->>>>>>> 944a73ec
 
     def as_array(self, copy=False, flat=True):
         """
@@ -1788,6 +1612,11 @@
     """
     Class that computes the result shape from a source shape and an index.
 
+    Parameters
+    ----------
+    shape : tuple
+        The shape of the source.
+
     Attributes
     ----------
     _shape : tuple
