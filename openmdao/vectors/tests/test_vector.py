import unittest

from openmdao.api import Problem, IndepVarComp
from openmdao.parallel_api import PETScVector

try:
    from openmdao.parallel_api import PETScVector
except ImportError:
    PETScVector = None


class TestVector(unittest.TestCase):

    def test_iter(self):

        p = Problem()
        comp = IndepVarComp()
        comp.add_output('v1', val=1.0)
        comp.add_output('v2', val=2.0)
        p.model.add_subsystem('des_vars', comp, promotes=['*'])
        p.setup()
        p.final_setup()

        outputs = [n for n in p.model._outputs]
        expected = ['des_vars.v1', 'des_vars.v2']

        self.assertListEqual(outputs, expected, msg='Iter is not returning the expected names')

    def test_dot(self):
        p = Problem()
        comp = IndepVarComp()
        comp.add_output('v1', val=1.0)
        comp.add_output('v2', val=2.0)
        p.model.add_subsystem('des_vars', comp, promotes=['*'])
        p.setup()
        p.final_setup()

        new_vec = p.model._outputs._clone()
        new_vec.set_const(3.)

        self.assertEqual(new_vec.dot(p.model._outputs), 9.)

    def test_dot_petsc(self):
<<<<<<< HEAD
=======
        if not PETScVector:
            raise unittest.SkipTest("PETSc is not installed")

>>>>>>> dc1e8e5c
        p = Problem()
        comp = IndepVarComp()
        comp.add_output('v1', val=1.0)
        comp.add_output('v2', val=2.0)
        p.model.add_subsystem('des_vars', comp, promotes=['*'])
        p.setup(vector_class=PETScVector)
        p.final_setup()

        new_vec = p.model._outputs._clone()
        new_vec.set_const(3.)

        self.assertEqual(new_vec.dot(p.model._outputs), 9.)

<<<<<<< HEAD

=======
>>>>>>> dc1e8e5c
if __name__ == '__main__':

    unittest.main()<|MERGE_RESOLUTION|>--- conflicted
+++ resolved
@@ -1,7 +1,6 @@
 import unittest
 
 from openmdao.api import Problem, IndepVarComp
-from openmdao.parallel_api import PETScVector
 
 try:
     from openmdao.parallel_api import PETScVector
@@ -41,12 +40,9 @@
         self.assertEqual(new_vec.dot(p.model._outputs), 9.)
 
     def test_dot_petsc(self):
-<<<<<<< HEAD
-=======
         if not PETScVector:
             raise unittest.SkipTest("PETSc is not installed")
 
->>>>>>> dc1e8e5c
         p = Problem()
         comp = IndepVarComp()
         comp.add_output('v1', val=1.0)
@@ -60,10 +56,6 @@
 
         self.assertEqual(new_vec.dot(p.model._outputs), 9.)
 
-<<<<<<< HEAD
-
-=======
->>>>>>> dc1e8e5c
 if __name__ == '__main__':
 
     unittest.main()