"""Define the base Vector and Transfer classes."""
import weakref
import hashlib

import numpy as np

from openmdao.utils.name_maps import prom_name2abs_name
from openmdao.utils.indexer import Indexer, indexer


_full_slice = slice(None)
_flat_full_indexer = indexer(_full_slice, flat_src=True)
_full_indexer = indexer(_full_slice, flat_src=False)

_type_map = {  # map vector type to iotype
    'input': 'input',
    'output': 'output',
    'residual': 'output'
}


class Vector(object):
    """
    Base Vector class.

    This class is instantiated for inputs, outputs, and residuals.
    It provides a dictionary interface and an arithmetic operations interface.
    Implementations:

    - <DefaultVector>
    - <PETScVector>

    Parameters
    ----------
    name : str
        The name of the vector: 'nonlinear' or 'linear'.
    kind : str
        The kind of vector, 'input', 'output', or 'residual'.
    system : <System>
        Pointer to the owning system.
    root_vector : <Vector>
        Pointer to the vector owned by the root system.
    alloc_complex : bool
        Whether to allocate any imaginary storage to perform complex step. Default is False.

    Attributes
    ----------
    _name : str
        The name of the vector: 'nonlinear' or 'linear'.
    _typ : str
        Type: 'input' for input vectors; 'output' for output/residual vectors.
    _kind : str
        Specific kind of vector, either 'input', 'output', or 'residual'.
    _system : System
        Weak ref to the owning system.
    _views : dict
        Dictionary mapping absolute variable names to the ndarray views.
    _views_flat : dict
        Dictionary mapping absolute variable names to the flattened ndarray views.
    _names : set([str, ...])
        Set of variables that are relevant in the current context.
    _root_vector : Vector
        Pointer to the vector owned by the root system.
    _root_offset : int
        Offset of this vector into the root vector.
    _alloc_complex : bool
        If True, then space for the complex vector is also allocated.
    _data : ndarray
        Actual allocated data.
    _slices : dict
        Mapping of var name to slice.
    _under_complex_step : bool
        When True, this vector is under complex step, and data is swapped with the complex data.
    _do_scaling : bool
        True if this vector performs scaling.
    _do_adder : bool
        True if this vector's scaling includes an additive term.
    _scaling : dict
        Contains scale factors to convert data arrays.
    _scaling_nl_vec : dict
        Reference to the scaling factors in the nonlinear vector. Only used for linear input
        vectors.
    read_only : bool
        When True, values in the vector cannot be changed via the user __setitem__ API.
    _len : int
        Total length of data vector (including shared memory parts).
    _has_solver_ref : bool
        This is set to True only when a ref is defined on a solver.
    """

    # Listing of relevant citations
    cite = ""
    # Indicator whether a vector class is MPI-distributed
    distributed = False

    def __init__(self, name, kind, system, root_vector=None, alloc_complex=False):
        """
        Initialize all attributes.
        """
        self._name = name
        self._typ = _type_map[kind]
        self._kind = kind
        self._len = 0

        self._system = weakref.ref(system)

        self._views = {}
        self._views_flat = {}

        # self._names will either contain the same names as self._views or to the
        # set of variables relevant to the current matvec product.
        self._names = self._views

        self._root_vector = None
        self._data = None
        self._slices = None
        self._root_offset = 0

        # Support for Complex Step
        self._alloc_complex = alloc_complex
        self._under_complex_step = False

        self._do_scaling = ((kind == 'input' and system._has_input_scaling) or
                            (kind == 'output' and system._has_output_scaling) or
                            (kind == 'residual' and system._has_resid_scaling))
        self._do_adder = ((kind == 'input' and system._has_input_adder) or
                          (kind == 'output' and system._has_output_adder) or
                          (kind == 'residual' and system._has_resid_scaling))

        self._scaling = None
        self._scaling_nl_vec = None

        # If we define 'ref' on an output, then we will need to allocate a separate scaling ndarray
        # for the linear and nonlinear input vectors.
        self._has_solver_ref = system._has_output_scaling and kind == 'input' and name == 'linear'

        if root_vector is None:
            self._root_vector = self
        else:
            self._root_vector = root_vector

        self._initialize_data(root_vector)
        self._initialize_views()

        self.read_only = False

    def __str__(self):
        """
        Return a string representation of the Vector object.

        Returns
        -------
        str
            String rep of this object.
        """
        return str(self.asarray())

    def __len__(self):
        """
        Return the flattened length of this Vector.

        Returns
        -------
        int
            Total flattened length of this vector.
        """
        return self._len

    def nvars(self):
        """
        Return the number of variables in this Vector.

        Returns
        -------
        int
            Number of variables in this Vector.
        """
        return len(self._views)

    def _copy_views(self):
        """
        Return a dictionary containing just the views.

        Returns
        -------
        dict
            Dictionary containing the _views.
        """
        views = {}
        for n, (v, is_scalar) in self._views.items():
            views[n] = v[0] if is_scalar else v.copy()
        return views

    def keys(self):
        """
        Return variable names of variables contained in this vector (relative names).

        Returns
        -------
        listiterator (Python 3.x) or list (Python 2.x)
            The variable names.
        """
        return self.__iter__()

    def values(self):
        """
        Return values of variables contained in this vector.

        Yields
        ------
        ndarray or float
            Value of each variable.
        """
        if self._under_complex_step:
            for n, (v, is_scalar) in self._views.items():
                if n in self._names:
                    yield v[0] if is_scalar else v
                else:
                    yield 0.0j if is_scalar else np.zeros_like(v)
        else:
            for n, (v, is_scalar) in self._views.items():
                if n in self._names:
                    yield v[0].real if is_scalar else v.real
                else:
                    yield 0.0 if is_scalar else np.zeros_like(v.real)

    def items(self):
        """
        Return (name, value) for variables contained in this vector.

        Yields
        ------
        str
            Relative name of each variable.
        ndarray or float
            Value of each variable.
        """
        if self._system().pathname:
            plen = len(self._system().pathname) + 1
        else:
            plen = 0

        if self._under_complex_step:
            for n, (v, is_scalar) in self._views.items():
                if n in self._names:
                    yield n[plen:], v[0] if is_scalar else v
        else:
            for n, (v, is_scalar) in self._views.items():
                if n in self._names:
                    yield n[plen:], v[0].real if is_scalar else v.real

    def _name2abs_name(self, name):
        """
        Map the given promoted or relative name to the absolute name.

        This is only valid when the name is unique; otherwise, a KeyError is thrown.

        Parameters
        ----------
        name : str
            Promoted or relative variable name in the owning system's namespace.

        Returns
        -------
        str or None
            Absolute variable name if unique abs_name found or None otherwise.
        """
        system = self._system()

        # try relative name first
        abs_name = system.pathname + '.' + name if system.pathname else name
        if abs_name in self._views:
            return abs_name

        abs_name = prom_name2abs_name(system, name, self._typ)
        if abs_name in self._views:
            return abs_name

    def __iter__(self):
        """
        Return an iterator over variables involved in the current mat-vec product (relative names).

        Returns
        -------
        listiterator
            iterator over the variable names.
        """
        system = self._system()
        path = system.pathname
        idx = len(path) + 1 if path else 0

        return (n[idx:] for n in self._views if n in self._names)

    def _abs_item_iter(self, flat=True):
        """
        Iterate over the items in the vector, using absolute names.

        Parameters
        ----------
        flat : bool
            If True, return the flattened values.

        Yields
        ------
        str
            Name of each variable.
        ndarray or float
            Value of each variable.
        """
        if flat:
            if self._under_complex_step:
                yield from self._views_flat.items()
            else:
                for name, val in self._views_flat.items():
                    yield name, val.real
        else:
            for name, (val, is_scalar) in self._views.items():
                if is_scalar:
                    if self._under_complex_step:
                        yield name, val[0]
                    else:
                        yield name, val[0].real
                else:
                    if self._under_complex_step:
                        yield name, val
                    else:
                        yield name, val.real

    def _abs_iter(self):
        """
        Iterate over the absolute names in the vector.

        Yields
        ------
        str
            Name of each variable.
        """
        yield from self._views

    def __contains__(self, name):
        """
        Check if the variable is found in this vector.

        Parameters
        ----------
        name : str
            Promoted or relative variable name in the owning system's namespace.

        Returns
        -------
        bool
            True or False.
        """
        return self._name2abs_name(name) in self._names

    def _contains_abs(self, name):
        """
        Check if the variable is found in this vector.

        Parameters
        ----------
        name : str
            Absolute variable name.

        Returns
        -------
        bool
            True or False.
        """
        return name in self._names

    def __getitem__(self, name):
        """
        Get the variable value.

        Parameters
        ----------
        name : str
            Promoted or relative variable name in the owning system's namespace.

        Returns
        -------
        float or ndarray
            variable value.
        """
        abs_name = self._name2abs_name(name)
        if abs_name is not None:
            return self._abs_get_val(abs_name, flat=False)
        else:
            raise KeyError(f"{self._system().msginfo}: Variable name '{name}' not found.")

    def _abs_get_val(self, name, flat=True):
        """
        Get the variable value using the absolute name.

        No error checking is performed on the name.

        Parameters
        ----------
        name : str
            Absolute name in the owning system's namespace.
        flat : bool
            If True, return the flat value.

        Returns
        -------
        float or ndarray
            variable value.
        """
        if flat:
            if self._under_complex_step:
                return self._views_flat[name]
            else:
                return self._views_flat[name].real

        val, is_scalar = self._views[name]
        if is_scalar:
            val = val[0]

        return val if self._under_complex_step else val.real

    def _abs_set_val(self, name, val):
        """
        Set the variable value using the absolute name.

        No error checking is performed on the name.

        Parameters
        ----------
        name : str
            Absolute name in the owning system's namespace.
        val : float or ndarray
            Value to set.
        """
        if self._under_complex_step:
            self._views[name][0][:] = val
        else:
            self._views[name][0].real[:] = val

    def __setitem__(self, name, value):
        """
        Set the variable value.

        Parameters
        ----------
        name : str
            Promoted or relative variable name in the owning system's namespace.
        value : float or list or tuple or ndarray
            variable value to set
        """
        self.set_var(name, value)

    def _initialize_data(self, root_vector):
        """
        Internally allocate vectors.

        Must be implemented by the subclass.

        Parameters
        ----------
        root_vector : <Vector> or None
            the root's vector instance or None, if we are at the root.
        """
        raise NotImplementedError('_initialize_data not defined for vector type '
                                  f'{type(self).__name__}')

    def _initialize_views(self):
        """
        Internally assemble views onto the vectors.

        Must be implemented by the subclass.
        """
        raise NotImplementedError('_initialize_views not defined for vector type '
                                  f'{type(self).__name__}')

    def __iadd__(self, vec):
        """
        Perform in-place vector addition.

        Must be implemented by the subclass.

        Parameters
        ----------
        vec : <Vector>
            vector to add to self.
        """
        raise NotImplementedError(f'__iadd__ not defined for vector type {type(self).__name__}')

    def __isub__(self, vec):
        """
        Perform in-place vector substraction.

        Must be implemented by the subclass.

        Parameters
        ----------
        vec : <Vector>
            vector to subtract from self.
        """
        raise NotImplementedError(f'__isub__ not defined for vector type {type(self).__name__}')

    def __imul__(self, val):
        """
        Perform in-place scalar multiplication.

        Must be implemented by the subclass.

        Parameters
        ----------
        val : int or float
            scalar to multiply self.
        """
        raise NotImplementedError(f'__imul__ not defined for vector type {type(self).__name__}')

    def add_scal_vec(self, val, vec):
        """
        Perform in-place addition of a vector times a scalar.

        Must be implemented by the subclass.

        Parameters
        ----------
        val : int or float
            Scalar.
        vec : <Vector>
            This vector times val is added to self.
        """
        raise NotImplementedError('add_scale_vec not defined for vector type '
                                  f'{type(self).__name__}')

    def asarray(self, copy=False):
        """
        Return a flat array representation of this vector.

        If copy is True, return a copy.  Otherwise, try to avoid it.

        Parameters
        ----------
        copy : bool
            If True, return a copy of the array.

        Returns
        -------
        ndarray
            Array representation of this vector.
        """
        raise NotImplementedError(f'asarray not defined for vector type {type(self).__name__}')
        return None  # silence lint warning

    def iscomplex(self):
        """
        Return True if this vector contains complex values.

        This checks the type of the values, not whether they have a nonzero imaginary part.

        Returns
        -------
        bool
            True if this vector contains complex values.
        """
        raise NotImplementedError(f'iscomplex not defined for vector type {type(self).__name__}')
        return False  # silence lint warning

    def set_vec(self, vec):
        """
        Set the value of this vector to that of the incoming vector.

        Must be implemented by the subclass.

        Parameters
        ----------
        vec : <Vector>
            The vector whose values self is set to.
        """
        raise NotImplementedError(f'set_vec not defined for vector type {type(self).__name__}')

    def set_val(self, val, idxs=_full_slice):
        """
        Set the data array of this vector to a scalar or array value, with optional indices.

        Must be implemented by the subclass.

        Parameters
        ----------
        val : float or ndarray
            Scalar or array to set data array to.
        idxs : int or slice or tuple of ints and/or slices
            The locations where the data array should be updated.
        """
        raise NotImplementedError(f'set_arr not defined for vector type {type(self).__name__}')

    def set_vals(self, vals):
        """
        Set the data array of this vector using a value or iter of values, one for each variable.

        The values must be in the same order and size as the variables appear in this Vector.

        Parameters
        ----------
        vals : iter of ndarrays
            Values for each variable contained in this vector, in the proper order.
        """
        arr = self.asarray()

        start = end = 0
        for v in vals:
            try:
                end += v.size
            except AttributeError:  # assume a plain float
                arr[start] = v
                end += 1
            else:
                arr[start:end] = v.ravel()
            start = end

    def set_var(self, name, val, idxs=_full_slice, flat=False, var_name=None):
        """
        Set the array view corresponding to the named variable, with optional indexing.

        Parameters
        ----------
        name : str
            The name of the variable.
        val : float or ndarray
            Scalar or array to set data array to.
        idxs : int or slice or tuple of ints and/or slices
            The locations where the data array should be updated.
        flat : bool
            If True, set into flattened variable.
        var_name : str or None
            If specified, the variable name to use when reporting errors. This is useful
            when setting an AutoIVC value that the user only knows by a connected input name.
        """
        abs_name = self._name2abs_name(name)
        if abs_name is None:
            raise KeyError(f"{self._system().msginfo}: Variable name "
                           f"'{var_name if var_name else name}' not found.")

        if self.read_only:
            raise ValueError(f"{self._system().msginfo}: Attempt to set value of "
                             f"'{var_name if var_name else name}' in "
                             f"{self._kind} vector when it is read only.")

        if idxs is _full_slice:
            if flat:
                idxs = _flat_full_indexer
            else:
                idxs = _full_indexer

        elif not isinstance(idxs, Indexer):
            idxs = indexer(idxs, flat_src=flat)

        if flat:
            if isinstance(val, float):
                self._views_flat[abs_name][idxs.flat()] = val
            else:
                self._views_flat[abs_name][idxs.flat()] = np.asarray(val).flat
        else:
            value = np.asarray(val)
            view = self._views[abs_name][0]
            try:
                view[idxs()] = value
            except Exception as err:
                try:
                    value = value.reshape(view[idxs()].shape)
                except Exception:
                    raise ValueError(f"{self._system().msginfo}: Failed to set value of "
                                     f"'{var_name if var_name else name}': {str(err)}.")
                view[idxs()] = value

    def dot(self, vec):
        """
        Compute the dot product of the current vec and the incoming vec.

        Must be implemented by the subclass.

        Parameters
        ----------
        vec : <Vector>
            The incoming vector being dotted with self.
        """
        raise NotImplementedError(f'dot not defined for vector type {type(self).__name__}')

    def get_norm(self):
        """
        Return the norm of this vector.

        Must be implemented by the subclass.

        Returns
        -------
        float
            Norm of this vector.
        """
        raise NotImplementedError(f'get_norm not defined for vector type {type(self).__name__}')
        return None  # silence lint warning about missing return value.

    def _in_matvec_context(self):
        """
        Return True if this vector is inside of a matvec_context.
        """
        raise NotImplementedError('_in_matvec_context not defined for vector type '
                                  f'{type(self).__name__}')

    def set_complex_step_mode(self, active):
        """
        Turn on or off complex stepping mode.

        Parameters
        ----------
        active : bool
            Complex mode flag; set to True prior to commencing complex step.
        """
        self._under_complex_step = active

    def get_hash(self, alg=hashlib.sha1):
        """
        Return a hash string for the array contained in this Vector.

        Parameters
        ----------
        alg : function
            Algorithm used to generate the hash.  Default is hashlib.sha1.

        Returns
        -------
        str
            The hash string.
        """
        raise NotImplementedError(f'get_hash not defined for vector type {type(self).__name__}')
        return ''  # silence lint warning about missing return value.

    def _get_local_views(self, arr=None):
        """
        Return a dict of views into an array using local names.

        If arr is not supplied, use our existing internal data array.
        Note that if arr is not specified, the array used will depend upon the value of
        _under_complex_step.

        Parameters
        ----------
        arr : ndarray or None
            If not None, create views into this array.

        Returns
        -------
        dict
            A dict of (view, is_scalar) tuples into the data array keyed using local names.
        """
        if arr is None:
            arr = self.asarray(copy=False)
        elif len(self) != arr.size:
            raise RuntimeError(f"{self._system().msginfo}: can't create local view dict because "
                               f"given array is size {arr.size} but expected size is {len(self)}.")

        dct = {}
        path = self._system().pathname
        pathlen = len(path) + 1 if path else 0

        start = end = 0
        for name, (val, is_scalar) in self._views.items():
            end += val.size
<<<<<<< HEAD
            view = arr[start:end]
            view.shape = val.shape
            dct[name[pathlen:]] = (view, is_scalar)
=======
            dct[name[pathlen:]] = arr[start:end].reshape(val.shape)
>>>>>>> f5f72588
            start = end

        return dct<|MERGE_RESOLUTION|>--- conflicted
+++ resolved
@@ -761,13 +761,7 @@
         start = end = 0
         for name, (val, is_scalar) in self._views.items():
             end += val.size
-<<<<<<< HEAD
-            view = arr[start:end]
-            view.shape = val.shape
-            dct[name[pathlen:]] = (view, is_scalar)
-=======
-            dct[name[pathlen:]] = arr[start:end].reshape(val.shape)
->>>>>>> f5f72588
+            dct[name[pathlen:]] = (arr[start:end].reshape(val.shape), is_scalar)
             start = end
 
         return dct