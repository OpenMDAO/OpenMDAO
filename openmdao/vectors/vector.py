"""Define the base Vector and Transfer classes."""
from copy import deepcopy
import os
import weakref

import numpy as np

from openmdao.utils.name_maps import prom_name2abs_name, rel_name2abs_name


_full_slice = slice(None)
_type_map = {
    'input': 'input',
    'output': 'output',
    'residual': 'output'
}


class Vector(object):
    """
    Base Vector class.

    This class is instantiated for inputs, outputs, and residuals.
    It provides a dictionary interface and an arithmetic operations interface.
    Implementations:

    - <DefaultVector>
    - <PETScVector>

    Attributes
    ----------
    _name : str
        The name of the vector: 'nonlinear' or 'linear'.
    _typ : str
        Type: 'input' for input vectors; 'output' for output/residual vectors.
    _kind : str
        Specific kind of vector, either 'input', 'output', or 'residual'.
    _system : System
        Pointer to the owning system.
    _iproc : int
        Global processor index.
    _length : int
        Length of flattened vector.
    _views : dict
        Dictionary mapping absolute variable names to the ndarray views.
    _views_flat : dict
        Dictionary mapping absolute variable names to the flattened ndarray views.
    _names : set([str, ...])
        Set of variables that are relevant in the current context.
    _root_vector : Vector
        Pointer to the vector owned by the root system.
    _alloc_complex : bool
        If True, then space for the complex vector is also allocated.
    _data : ndarray
        Actual allocated data.
    _slices : dict
        Mapping of var name to slice.
    _under_complex_step : bool
        When True, this vector is under complex step, and data is swapped with the complex data.
    _do_scaling : bool
        True if this vector performs scaling.
    _do_adder : bool
        True if this vector's scaling includes an additive term.
    _scaling : dict
        Contains scale factors to convert data arrays.
    _scaling_nl_vec : dict
        Reference to the scaling factors in the nonlinear vector. Only used for linear input
        vectors.
    read_only : bool
        When True, values in the vector cannot be changed via the user __setitem__ API.
    _len : int
        Total length of data vector (including shared memory parts).
    _has_solver_ref : bool
        This is set to True only when a ref is defined on a solver.
    """

    # Listing of relevant citations
    cite = ""
    # Indicator whether a vector class is MPI-distributed
    distributed = False

    def __init__(self, name, kind, system, root_vector=None, alloc_complex=False):
        """
        Initialize all attributes.

        Parameters
        ----------
        name : str
            The name of the vector: 'nonlinear' or 'linear'.
        kind : str
            The kind of vector, 'input', 'output', or 'residual'.
        system : <System>
            Pointer to the owning system.
        root_vector : <Vector>
            Pointer to the vector owned by the root system.
        alloc_complex : bool
            Whether to allocate any imaginary storage to perform complex step. Default is False.
        """
        self._name = name
        self._typ = _type_map[kind]
        self._kind = kind
        self._len = 0

        self._system = weakref.ref(system)

        self._views = {}
        self._views_flat = {}

        # self._names will either contain the same names as self._views or to the
        # set of variables relevant to the current matvec product.
        self._names = self._views

        self._root_vector = None
        self._data = None
        self._slices = None

        # Support for Complex Step
        self._alloc_complex = alloc_complex
        self._under_complex_step = False

        self._do_scaling = ((kind == 'input' and system._has_input_scaling) or
                            (kind == 'output' and system._has_output_scaling) or
                            (kind == 'residual' and system._has_resid_scaling))
        self._do_adder = ((kind == 'input' and system._has_input_adder) or
                          (kind == 'output' and system._has_output_adder) or
                          (kind == 'residual' and system._has_resid_scaling))

        self._scaling = None
        self._scaling_nl_vec = None

        # If we define 'ref' on an output, then we will need to allocate a separate scaling ndarray
        # for the linear and nonlinear input vectors.
        self._has_solver_ref = system._has_output_scaling and kind == 'input' and name == 'linear'

        if root_vector is None:
            self._root_vector = self
        else:
            self._root_vector = root_vector

        self._initialize_data(root_vector)
        self._initialize_views()

        self.read_only = False

    def __str__(self):
        """
        Return a string representation of the Vector object.

        Returns
        -------
        str
            String rep of this object.
        """
        return str(self.asarray())

    def __len__(self):
        """
        Return the flattened length of this Vector.

        Returns
        -------
        int
            Total flattened length of this vector.
        """
        return self._len

    def _copy_views(self):
        """
        Return a dictionary containing just the views.

        Returns
        -------
        dict
            Dictionary containing the _views.
        """
        return deepcopy(self._views)

    def keys(self):
        """
        Return variable names of variables contained in this vector (relative names).

        Returns
        -------
        listiterator (Python 3.x) or list (Python 2.x)
            the variable names.
        """
        return self.__iter__()

    def values(self):
        """
        Return values of variables contained in this vector.

        Returns
        -------
        list
            the variable values.
        """
        if self._under_complex_step:
            return [v for n, v in self._views.items() if n in self._names]
        else:
            return [v.real for n, v in self._views.items() if n in self._names]

    def _name2abs_name(self, name):
        """
        Map the given promoted or relative name to the absolute name.

        This is only valid when the name is unique; otherwise, a KeyError is thrown.

        Parameters
        ----------
        name : str
            Promoted or relative variable name in the owning system's namespace.

        Returns
        -------
        str or None
            Absolute variable name if unique abs_name found or None otherwise.
        """
        system = self._system()

        # try relative name first
        abs_name = '.'.join((system.pathname, name)) if system.pathname else name
        if abs_name in self._names:
            return abs_name

        abs_name = prom_name2abs_name(system, name, self._typ)
        if abs_name in self._names:
            return abs_name

    def __iter__(self):
        """
        Yield an iterator over variables involved in the current mat-vec product (relative names).

        Returns
        -------
        listiterator
            iterator over the variable names.
        """
        system = self._system()
        path = system.pathname
        idx = len(path) + 1 if path else 0

        return (n[idx:] for n in system._var_abs2meta[self._typ] if n in self._names)

    def _abs_item_iter(self, flat=True):
        """
        Iterate over the items in the vector, using absolute names.

        Parameters
        ----------
        flat : bool
            If True, return the flattened values.
        """
        arrs = self._views_flat if flat else self._views

        if self._under_complex_step:
            for name, val in arrs.items():
                yield name, val
        else:
            for name, val in arrs.items():
                yield name, val.real

    def _abs_iter(self):
        """
        Iterate over the absolute names in the vector.
        """
        for name in self._views:
            yield name

    def __contains__(self, name):
        """
        Check if the variable is found in this vector.

        Parameters
        ----------
        name : str
            Promoted or relative variable name in the owning system's namespace.

        Returns
        -------
        boolean
            True or False.
        """
        return self._name2abs_name(name) is not None

    def _contains_abs(self, name):
        """
        Check if the variable is found in this vector.

        Parameters
        ----------
        name : str
            Absolute variable name.

        Returns
        -------
        boolean
            True or False.
        """
        return name in self._names

    def __getitem__(self, name):
        """
        Get the variable value.

        Parameters
        ----------
        name : str
            Promoted or relative variable name in the owning system's namespace.

        Returns
        -------
        float or ndarray
            variable value.
        """
        abs_name = self._name2abs_name(name)
        if abs_name is not None:
            val = self._views[abs_name]
        else:
            raise KeyError(f"{self._system().msginfo}: Variable name '{name}' not found.")

        if self._under_complex_step:
            return val
        return val.real

    def _abs_get_val(self, name, flat=True):
        """
        Get the variable value using the absolute name.

        No error checking is performed on the name.

        Parameters
        ----------
        name : str
            Absolute name in the owning system's namespace.
        flat : bool
            If True, return the flat value.

        Returns
        -------
        float or ndarray
            variable value.
        """
        if flat:
            val = self._views_flat[name]
        else:
            val = self._views[name]

        if self._under_complex_step:
            return val
        return val.real

    def __setitem__(self, name, value):
        """
        Set the variable value.

        Parameters
        ----------
        name : str
            Promoted or relative variable name in the owning system's namespace.
        value : float or list or tuple or ndarray
            variable value to set
        """
        self.set_var(name, value)

    def _initialize_data(self, root_vector):
        """
        Internally allocate vectors.

        Must be implemented by the subclass.

        Parameters
        ----------
        root_vector : <Vector> or None
            the root's vector instance or None, if we are at the root.
        """
        raise NotImplementedError('_initialize_data not defined for vector type %s' %
                                  type(self).__name__)

    def _initialize_views(self):
        """
        Internally assemble views onto the vectors.

        Must be implemented by the subclass.
        """
        raise NotImplementedError('_initialize_views not defined for vector type %s' %
                                  type(self).__name__)

    def __iadd__(self, vec):
        """
        Perform in-place vector addition.

        Must be implemented by the subclass.

        Parameters
        ----------
        vec : <Vector>
            vector to add to self.
        """
        raise NotImplementedError('__iadd__ not defined for vector type %s' %
                                  type(self).__name__)

    def __isub__(self, vec):
        """
        Perform in-place vector substraction.

        Must be implemented by the subclass.

        Parameters
        ----------
        vec : <Vector>
            vector to subtract from self.
        """
        raise NotImplementedError('__isub__ not defined for vector type %s' %
                                  type(self).__name__)

    def __imul__(self, val):
        """
        Perform in-place scalar multiplication.

        Must be implemented by the subclass.

        Parameters
        ----------
        val : int or float
            scalar to multiply self.
        """
        raise NotImplementedError('__imul__ not defined for vector type %s' %
                                  type(self).__name__)

    def add_scal_vec(self, val, vec):
        """
        Perform in-place addition of a vector times a scalar.

        Must be implemented by the subclass.

        Parameters
        ----------
        val : int or float
            scalar.
        vec : <Vector>
            this vector times val is added to self.
        """
        raise NotImplementedError('add_scale_vec not defined for vector type %s' %
                                  type(self).__name__)

    def asarray(self, copy=False):
        """
        Return a flat array representation of this vector.

        If copy is True, return a copy.  Otherwise, try to avoid it.

        Parameters
        ----------
        copy : bool
            If True, return a copy of the array.

        Returns
        -------
        ndarray
            Array representation of this vector.
        """
        raise NotImplementedError('asarray not defined for vector type %s' %
                                  type(self).__name__)
        return None  # silence lint warning

    def iscomplex(self):
        """
        Return True if this vector contains complex values.

        This checks the type of the values, not whether they have a nonzero imaginary part.

        Returns
        -------
        bool
            True if this vector contains complex values.
        """
        raise NotImplementedError('iscomplex not defined for vector type %s' %
                                  type(self).__name__)
        return False  # silence lint warning

    def set_vec(self, vec):
        """
        Set the value of this vector to that of the incoming vector.

        Must be implemented by the subclass.

        Parameters
        ----------
        vec : <Vector>
            the vector whose values self is set to.
        """
        raise NotImplementedError('set_vec not defined for vector type %s' %
                                  type(self).__name__)

    def set_val(self, val, idxs=_full_slice):
        """
        Set the data array of this vector to a scalar or array value, with optional indices.

        Must be implemented by the subclass.

        Parameters
        ----------
        val : float or ndarray
            scalar or array to set data array to.
        idxs : int or slice or tuple of ints and/or slices.
            The locations where the data array should be updated.
        """
        raise NotImplementedError('set_arr not defined for vector type %s' %
                                  type(self).__name__)

    def set_var(self, name, val, idxs=_full_slice, flat=False):
        """
        Set the array view corresponding to the named variable, with optional indexing.

        Parameters
        ----------
        name : str
            The name of the variable.
        val : float or ndarray
            Scalar or array to set data array to.
        idxs : int or slice or tuple of ints and/or slices.
            The locations where the data array should be updated.
        flat : bool
            If True, set into flattened variable.
        """
        abs_name = self._name2abs_name(name)
        if abs_name is None:
            raise KeyError(f"{self._system().msginfo}: Variable name '{name}' not found.")

        if self.read_only:
            raise ValueError(f"{self._system().msginfo}: Attempt to set value of '{name}' in "
                             f"{self._kind} vector when it is read only.")

<<<<<<< HEAD
        if idxs is not _full_slice:
            if flat:
                idxs = idxs.flat()
            else:
                idxs = idxs()

        if self._icol is not None:
            idxs = (idxs, self._icol)

=======
>>>>>>> 27dcd14d
        if flat:
            if isinstance(val, float):
                self._views_flat[abs_name][idxs] = val
            else:
                self._views_flat[abs_name][idxs] = np.asarray(val).flat
        else:
            value = np.asarray(val)
            try:
                self._views[abs_name][idxs] = value
            except Exception as err:
                try:
                    value = value.reshape(self._views[abs_name][idxs].shape)
                except Exception:
                    raise ValueError(f"{self._system().msginfo}: Failed to set value of "
                                     f"'{name}': {str(err)}.")
                self._views[abs_name][idxs] = value

    def dot(self, vec):
        """
        Compute the dot product of the current vec and the incoming vec.

        Must be implemented by the subclass.

        Parameters
        ----------
        vec : <Vector>
            The incoming vector being dotted with self.
        """
        raise NotImplementedError('dot not defined for vector type %s' %
                                  type(self).__name__)

    def get_norm(self):
        """
        Return the norm of this vector.

        Must be implemented by the subclass.

        Returns
        -------
        float
            norm of this vector.
        """
        raise NotImplementedError('get_norm not defined for vector type %s' %
                                  type(self).__name__)
        return None  # silence lint warning about missing return value.

    def _in_matvec_context(self):
        """
        Return True if this vector is inside of a matvec_context.
        """
        raise NotImplementedError('_in_matvec_context not defined for vector type %s' %
                                  type(self).__name__)

    def set_complex_step_mode(self, active):
        """
        Turn on or off complex stepping mode.

        Parameters
        ----------
        active : bool
            Complex mode flag; set to True prior to commencing complex step.
        """
        self._under_complex_step = active<|MERGE_RESOLUTION|>--- conflicted
+++ resolved
@@ -532,18 +532,6 @@
             raise ValueError(f"{self._system().msginfo}: Attempt to set value of '{name}' in "
                              f"{self._kind} vector when it is read only.")
 
-<<<<<<< HEAD
-        if idxs is not _full_slice:
-            if flat:
-                idxs = idxs.flat()
-            else:
-                idxs = idxs()
-
-        if self._icol is not None:
-            idxs = (idxs, self._icol)
-
-=======
->>>>>>> 27dcd14d
         if flat:
             if isinstance(val, float):
                 self._views_flat[abs_name][idxs] = val
