--- conflicted
+++ resolved
@@ -303,22 +303,6 @@
         """
         return name in self._names
 
-    def _contains_abs(self, name):
-        """
-        Check if the variable is found in this vector.
-
-        Parameters
-        ----------
-        name : str
-            Absolute variable name.
-
-        Returns
-        -------
-        boolean
-            True or False.
-        """
-        return name in self._names
-
     def __getitem__(self, name):
         """
         Get the variable value.
@@ -472,11 +456,7 @@
 
     def asarray(self, copy=False):
         """
-<<<<<<< HEAD
-        Return an array representation of this vector.
-=======
         Return a flat array representation of this vector.
->>>>>>> 78fb37e0
 
         If copy is True, return a copy.  Otherwise, try to avoid it.
 
@@ -493,8 +473,6 @@
         raise NotImplementedError('asarray not defined for vector type %s' %
                                   type(self).__name__)
         return None  # silence lint warning
-<<<<<<< HEAD
-=======
 
     def iscomplex(self):
         """
@@ -510,7 +488,6 @@
         raise NotImplementedError('iscomplex not defined for vector type %s' %
                                   type(self).__name__)
         return False  # silence lint warning
->>>>>>> 78fb37e0
 
     def set_vec(self, vec):
         """
