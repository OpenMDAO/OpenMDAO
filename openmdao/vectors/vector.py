"""Define the base Vector and Transfer classes."""
from __future__ import division, print_function

from six import iteritems, PY3
from copy import deepcopy
import os
import weakref

import numpy as np

from openmdao.utils.name_maps import name2abs_name, prom_name2abs_name, rel_name2abs_name


_full_slice = slice(None)
_type_map = {
    'input': 'input',
    'output': 'output',
    'residual': 'output'
}

# This is the dtype we use for index arrays.  Petsc by default uses 32 bit ints
if os.environ.get('OPENMDAO_USE_BIG_INTS'):
    INT_DTYPE = np.dtype(np.int64)
else:
    INT_DTYPE = np.dtype(np.int32)


class Vector(object):
    """
    Base Vector class.

    This class is instantiated for inputs, outputs, and residuals.
    It provides a dictionary interface and an arithmetic operations interface.
    Implementations:

    - <DefaultVector>
    - <PETScVector>

    Attributes
    ----------
    _name : str
        The name of the vector: 'nonlinear', 'linear', or right-hand side name.
    _typ : str
        Type: 'input' for input vectors; 'output' for output/residual vectors.
    _kind : str
        Specific kind of vector, either 'input', 'output', or 'residual'.
    _system : System
        Pointer to the owning system.
    _iproc : int
        Global processor index.
    _length : int
        Length of flattened vector.
    _views : dict
        Dictionary mapping absolute variable names to the ndarray views.
    _views_flat : dict
        Dictionary mapping absolute variable names to the flattened ndarray views.
    _names : set([str, ...])
        Set of variables that are relevant in the current context.
    _root_vector : Vector
        Pointer to the vector owned by the root system.
    _alloc_complex : Bool
        If True, then space for the complex vector is also allocated.
    _data : ndarray
        Actual allocated data.
    _slices : dict
        Mapping of var name to slice.
    _cplx_data : ndarray
        Actual allocated data under complex step.
    _cplx_views : dict
        Dictionary mapping absolute variable names to the ndarray views under complex step.
    _cplx_views_flat : dict
        Dictionary mapping absolute variable names to the flattened ndarray views under complex
        step.
    _under_complex_step : bool
        When True, this vector is under complex step, and data is swapped with the complex data.
    _ncol : int
        Number of columns for multi-vectors.
    _icol : int or None
        If not None, specifies the 'active' column of a multivector when interfaceing with
        a component that does not support multivectors.
    _relevant : dict
        Mapping of a VOI to a tuple containing dependent inputs, dependent outputs,
        and dependent systems.
    _do_scaling : bool
        True if this vector performs scaling.
    _scaling : dict
        Contains scale factors to convert data arrays.
    read_only : bool
        When True, values in the vector cannot be changed via the user __setitem__ API.
    _under_complex_step : bool
        When True, self._data is replaced with self._cplx_data.
    """

    # Listing of relevant citations that should be referenced when
    cite = ""

    def __init__(self, name, kind, system, root_vector=None, resize=False, alloc_complex=False,
                 ncol=1, relevant=None):
        """
        Initialize all attributes.

        Parameters
        ----------
        name : str
            The name of the vector: 'nonlinear', 'linear', or right-hand side name.
        kind : str
            The kind of vector, 'input', 'output', or 'residual'.
        system : <System>
            Pointer to the owning system.
        root_vector : <Vector>
            Pointer to the vector owned by the root system.
        resize : bool
            If true, resize the root vector.
        alloc_complex : bool
            Whether to allocate any imaginary storage to perform complex step. Default is False.
        ncol : int
            Number of columns for multi-vectors.
        relevant : dict
            Mapping of a VOI to a tuple containing dependent inputs, dependent outputs,
            and dependent systems.
        """
        self._name = name
        self._typ = _type_map[kind]
        self._kind = kind
        self._ncol = ncol
        self._icol = None
        self._relevant = relevant

        self._system = weakref.ref(system)

        self._iproc = system.comm.rank
        self._views = {}
        self._views_flat = {}

        # self._names will either be equivalent to self._views or to the
        # set of variables relevant to the current matvec product.
        self._names = self._views

        self._root_vector = None
        self._data = None
        self._slices = None

        # Support for Complex Step
        self._alloc_complex = alloc_complex
        self._cplx_data = None
        self._cplx_views = {}
        self._cplx_views_flat = {}
        self._under_complex_step = False

        self._do_scaling = ((kind == 'input' and system._has_input_scaling) or
                            (kind == 'output' and system._has_output_scaling) or
                            (kind == 'residual' and system._has_resid_scaling))

        self._scaling = {}

        if root_vector is None:
            self._root_vector = self
        else:
            self._root_vector = root_vector

        if resize:
            if root_vector is None:
                raise RuntimeError(
                    'Cannot resize the vector because the root vector has not yet '
                    'been created in system %s' % system.pathname)
            self._update_root_data()

        self._initialize_data(root_vector)
        self._initialize_views()

        self.read_only = False

    def __str__(self):
        """
        Return a string representation of the Vector object.

        Returns
        -------
        str
            String rep of this object.
        """
        try:
            return str(self._data)
        except Exception as err:
            return "<error during call to Vector.__str__>: %s" % err

    def __len__(self):
        """
        Return the flattened length of this Vector.

        Returns
        -------
        int
            Total flattened length of this vector.
        """
        return self._data.size

    def _clone(self, initialize_views=False):
        """
        Return a copy that optionally provides view access to its data.

        Parameters
        ----------
        initialize_views : bool
            Whether to initialize the views into the clone.

        Returns
        -------
        <Vector>
            instance of the clone; the data is copied.
        """
        vec = self.__class__(self._name, self._kind, self._system(), self._root_vector,
                             alloc_complex=self._alloc_complex, ncol=self._ncol)
        vec._under_complex_step = self._under_complex_step
        vec._clone_data()
        if initialize_views:
            vec._initialize_views()
        return vec

    def _copy_views(self):
        """
        Return a dictionary containing just the views.

        Returns
        -------
        dict
            Dictionary containing the _views.
        """
        return deepcopy(self._views)

    def keys(self):
        """
        Return variable names of variables contained in this vector (relative names).

        Returns
        -------
        listiterator (Python 3.x) or list (Python 2.x)
            the variable names.
        """
        return self.__iter__() if PY3 else list(self.__iter__())

    def values(self):
        """
        Return values of variables contained in this vector.

        Returns
        -------
        list
            the variable values.
        """
        return [v for n, v in iteritems(self._views) if n in self._names]

    def name2abs_name(self, name):
        """
        Map the given promoted or relative name to the absolute name.

        This is only valid when the name is unique; otherwise, a KeyError is thrown.

        Parameters
        ----------
        name : str
            Promoted or relative variable name in the owning system's namespace.

        Returns
        -------
        str or None
            Absolute variable name if unique abs_name found or None otherwise.
        """
        system = self._system
        abs_name = prom_name2abs_name(system, name, self._typ)
        if abs_name in self._names:
            return abs_name

        abs_name = rel_name2abs_name(system, name)
        if abs_name in self._names:
            return abs_name

    def __iter__(self):
        """
        Yield an iterator over variables involved in the current mat-vec product (relative names).

        Returns
        -------
        listiterator
            iterator over the variable names.
        """
        system = self._system()
        path = system.pathname
        idx = len(path) + 1 if path else 0

        return (n[idx:] for n in system._var_abs_names[self._typ] if n in self._names)

    def __contains__(self, name):
        """
        Check if the variable is involved in the current mat-vec product.

        Parameters
        ----------
        name : str
            Promoted or relative variable name in the owning system's namespace.

        Returns
        -------
        boolean
            True or False.
        """
<<<<<<< HEAD
        return self.name2abs_name(name) is not None
=======
        return name2abs_name(self._system(), name, self._names, self._typ) is not None
>>>>>>> e0e04eca

    def __getitem__(self, name):
        """
        Get the variable value.

        Parameters
        ----------
        name : str
            Promoted or relative variable name in the owning system's namespace.

        Returns
        -------
        float or ndarray
            variable value.
        """
<<<<<<< HEAD
        abs_name = self.name2abs_name(name)
=======
        abs_name = name2abs_name(self._system(), name, self._names, self._typ)
>>>>>>> e0e04eca
        if abs_name is not None:
            if self._icol is None:
                return self._views[abs_name]
            else:
                return self._views[abs_name][:, self._icol]
        else:
            raise KeyError('Variable name "{}" not found.'.format(name))

    def __setitem__(self, name, value):
        """
        Set the variable value.

        Parameters
        ----------
        name : str
            Promoted or relative variable name in the owning system's namespace.
        value : float or list or tuple or ndarray
            variable value to set
        """
<<<<<<< HEAD
        abs_name = self.name2abs_name(name)
=======
        abs_name = name2abs_name(self._system(), name, self._names, self._typ)
>>>>>>> e0e04eca
        if abs_name is not None:
            if self.read_only:
                msg = "Attempt to set value of '{}' in {} vector when it is read only."
                raise ValueError(msg.format(name, self._kind))

            if self._icol is None:
                slc = _full_slice
                oldval = self._views[abs_name]
            else:
                slc = (_full_slice, self._icol)
                oldval = self._views[abs_name][slc]

            value = np.asarray(value)
            if value.shape != () and value.shape != (1,) and oldval.shape != value.shape:
                raise ValueError("Incompatible shape for '%s': "
                                 "Expected %s but got %s." %
                                 (name, oldval.shape, value.shape))

            self._views[abs_name][slc] = value

        else:
            msg = 'Variable name "{}" not found.'
            raise KeyError(msg.format(name))

    def _initialize_data(self, root_vector):
        """
        Internally allocate vectors.

        Must be implemented by the subclass.

        Sets the following attributes:

        - _data

        Parameters
        ----------
        root_vector : <Vector> or None
            the root's vector instance or None, if we are at the root.
        """
        raise NotImplementedError('_initialize_data not defined for vector type %s' %
                                  type(self).__name__)

    def _initialize_views(self):
        """
        Internally assemble views onto the vectors.

        Must be implemented by the subclass.

        Sets the following attributes:

        - _views
        - _views_flat
        """
        raise NotImplementedError('_initialize_views not defined for vector type %s' %
                                  type(self).__name__)

    def _clone_data(self):
        """
        For each item in _data, replace it with a copy of the data.

        Must be implemented by the subclass.
        """
        raise NotImplementedError('_clone_data not defined for vector type %s' %
                                  type(self).__name__)

    def __iadd__(self, vec):
        """
        Perform in-place vector addition.

        Must be implemented by the subclass.

        Parameters
        ----------
        vec : <Vector>
            vector to add to self.
        """
        raise NotImplementedError('__iadd__ not defined for vector type %s' %
                                  type(self).__name__)

    def __isub__(self, vec):
        """
        Perform in-place vector substraction.

        Must be implemented by the subclass.

        Parameters
        ----------
        vec : <Vector>
            vector to subtract from self.
        """
        raise NotImplementedError('__isub__ not defined for vector type %s' %
                                  type(self).__name__)

    def __imul__(self, val):
        """
        Perform in-place scalar multiplication.

        Must be implemented by the subclass.

        Parameters
        ----------
        val : int or float
            scalar to multiply self.
        """
        raise NotImplementedError('__imul__ not defined for vector type %s' %
                                  type(self).__name__)

    def add_scal_vec(self, val, vec):
        """
        Perform in-place addition of a vector times a scalar.

        Must be implemented by the subclass.

        Parameters
        ----------
        val : int or float
            scalar.
        vec : <Vector>
            this vector times val is added to self.
        """
        raise NotImplementedError('add_scale_vec not defined for vector type %s' %
                                  type(self).__name__)

    def scale(self, scale_to):
        """
        Scale this vector to normalized or physical form.

        Parameters
        ----------
        scale_to : str
            Values are "phys" or "norm" to scale to physical or normalized.
        """
        adder, scaler = self._scaling[scale_to]
        if self._ncol == 1:
            self._data *= scaler
            if adder is not None:  # nonlinear only
                self._data += adder
        else:
            self._data *= scaler[:, np.newaxis]
            if adder is not None:  # nonlinear only
                self._data += adder

    def set_vec(self, vec):
        """
        Set the value of this vector to that of the incoming vector.

        Must be implemented by the subclass.

        Parameters
        ----------
        vec : <Vector>
            the vector whose values self is set to.
        """
        raise NotImplementedError('set_vec not defined for vector type %s' %
                                  type(self).__name__)

    def set_const(self, val):
        """
        Set the value of this vector to a constant scalar value.

        Must be implemented by the subclass.

        Parameters
        ----------
        val : int or float
            scalar to set self to.
        """
        raise NotImplementedError('set_const not defined for vector type %s' %
                                  type(self).__name__)

    def dot(self, vec):
        """
        Compute the dot product of the current vec and the incoming vec.

        Must be implemented by the subclass.

        Parameters
        ----------
        vec : <Vector>
            The incoming vector being dotted with self.
        """
        raise NotImplementedError('dot not defined for vector type %s' %
                                  type(self).__name__)

    def get_norm(self):
        """
        Return the norm of this vector.

        Must be implemented by the subclass.

        Returns
        -------
        float
            norm of this vector.
        """
        raise NotImplementedError('get_norm not defined for vector type %s' %
                                  type(self).__name__)
        return None  # silence lint warning about missing return value.

    def _enforce_bounds_vector(self, du, alpha, lower_bounds, upper_bounds):
        """
        Enforce lower/upper bounds, backtracking the entire vector together.

        This method modifies both self (u) and step (du) in-place.

        Parameters
        ----------
        du : <Vector>
            Newton step; the backtracking is applied to this vector in-place.
        alpha : float
            step size.
        lower_bounds : <Vector>
            Lower bounds vector.
        upper_bounds : <Vector>
            Upper bounds vector.
        """
        raise NotImplementedError('_enforce_bounds_vector not defined for vector type %s' %
                                  type(self).__name__)

    def _enforce_bounds_scalar(self, du, alpha, lower_bounds, upper_bounds):
        """
        Enforce lower/upper bounds on each scalar separately, then backtrack as a vector.

        This method modifies both self (u) and step (du) in-place.

        Parameters
        ----------
        du : <Vector>
            Newton step; the backtracking is applied to this vector in-place.
        alpha : float
            step size.
        lower_bounds : <Vector>
            Lower bounds vector.
        upper_bounds : <Vector>
            Upper bounds vector.
        """
        raise NotImplementedError('_enforce_bounds_scalar not defined for vector type %s' %
                                  type(self).__name__)

    def _enforce_bounds_wall(self, du, alpha, lower_bounds, upper_bounds):
        """
        Enforce lower/upper bounds on each scalar separately, then backtrack along the wall.

        This method modifies both self (u) and step (du) in-place.

        Parameters
        ----------
        du : <Vector>
            Newton step; the backtracking is applied to this vector in-place.
        alpha : float
            step size.
        lower_bounds : <Vector>
            Lower bounds vector.
        upper_bounds : <Vector>
            Upper bounds vector.
        """
        raise NotImplementedError('_enforce_bounds_wall not defined for vector type %s' %
                                  type(self).__name__)

    def set_complex_step_mode(self, active, keep_real=False):
        """
        Turn on or off complex stepping mode.

        When turned on, the default real ndarray is replaced with a complex ndarray and all
        pointers are updated to point to it.

        Parameters
        ----------
        active : bool
            Complex mode flag; set to True prior to commencing complex step.

        keep_real : bool
            When this flag is True, keep the real value when turning off complex step. You only
            need to do this when temporarily disabling complex step for guess_nonlinear.
        """
        if active:
            self._cplx_data[:] = self._data

        elif keep_real:
            self._cplx_data[:] = self._data.real

        self._data, self._cplx_data = self._cplx_data, self._data
        self._views, self._cplx_views = self._cplx_views, self._views
        self._views_flat, self._cplx_views_flat = self._cplx_views_flat, self._views_flat
        self._under_complex_step = active<|MERGE_RESOLUTION|>--- conflicted
+++ resolved
@@ -266,7 +266,7 @@
         str or None
             Absolute variable name if unique abs_name found or None otherwise.
         """
-        system = self._system
+        system = self._system()
         abs_name = prom_name2abs_name(system, name, self._typ)
         if abs_name in self._names:
             return abs_name
@@ -304,11 +304,7 @@
         boolean
             True or False.
         """
-<<<<<<< HEAD
         return self.name2abs_name(name) is not None
-=======
-        return name2abs_name(self._system(), name, self._names, self._typ) is not None
->>>>>>> e0e04eca
 
     def __getitem__(self, name):
         """
@@ -324,11 +320,7 @@
         float or ndarray
             variable value.
         """
-<<<<<<< HEAD
         abs_name = self.name2abs_name(name)
-=======
-        abs_name = name2abs_name(self._system(), name, self._names, self._typ)
->>>>>>> e0e04eca
         if abs_name is not None:
             if self._icol is None:
                 return self._views[abs_name]
@@ -348,11 +340,7 @@
         value : float or list or tuple or ndarray
             variable value to set
         """
-<<<<<<< HEAD
         abs_name = self.name2abs_name(name)
-=======
-        abs_name = name2abs_name(self._system(), name, self._names, self._typ)
->>>>>>> e0e04eca
         if abs_name is not None:
             if self.read_only:
                 msg = "Attempt to set value of '{}' in {} vector when it is read only."
