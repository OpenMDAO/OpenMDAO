"""
OpenMDAO Wrapper for pyoptsparse.

pyoptsparse is based on pyOpt, which is an object-oriented framework for
formulating and solving nonlinear constrained optimization problems, with
additional MPI capability.
"""
from importlib.util import find_spec
import importlib.metadata as ilmd
import sys
import json
import signal
from packaging.version import Version

import numpy as np
from scipy.sparse import coo_matrix

from openmdao.core.constants import _DEFAULT_REPORTS_DIR, _ReprClass
from openmdao.core.analysis_error import AnalysisError
from openmdao.core.driver import Driver, RecordingDebugging, filter_by_meta
from openmdao.core.group import Group
from openmdao.utils.class_util import WeakMethodWrapper
from openmdao.utils.mpi import FakeComm, MPI
from openmdao.utils.om_warnings import issue_warning, warn_deprecation

# what version of pyoptspare are we working with
if find_spec('pyoptsparse') is not None:
    pyoptsparse_version = Version(ilmd.version('pyoptsparse'))
else:
    pyoptsparse_version = None

# All optimizers in pyoptsparse
optlist = {'ALPSO', 'CONMIN', 'IPOPT', 'NLPQLP', 'NSGA2', 'ParOpt', 'PSQP', 'SLSQP', 'SNOPT'}

if pyoptsparse_version is None or pyoptsparse_version < Version('2.6.0'):
    optlist.add('NOMAD')

if pyoptsparse_version is None or pyoptsparse_version < Version('2.1.2'):
    optlist.update({'FSQP', 'NLPY_AUGLAG'})

# names of optimizers that use gradients
grad_drivers = optlist.intersection({'CONMIN', 'FSQP', 'IPOPT', 'NLPQLP', 'PSQP',
                                     'SLSQP', 'SNOPT', 'NLPY_AUGLAG', 'ParOpt'})

# names of optimizers that allow multiple objectives
multi_obj_drivers = {'NSGA2'}

# All optimizers that require an initial run
run_required = {'NSGA2'}
if pyoptsparse_version is None or pyoptsparse_version < Version('2.9.4'):
    run_required.add('ALPSO')  # ALPSO bug fixed in v2.9.4

# The pyoptsparse API provides for an optional 'fail' flag in the return value of
# objective and gradient functions, but this flag is only used by a subset of the
# available optimizers. If the flag is not respected by the optimizer, we have to
# return NaN values to indicate a bad evaluation.
respects_fail_flag = {
    # Currently supported optimizers (v2.9.0)
    'ALPSO': False,
    'CONMIN': False,
    'IPOPT': False,
    'NLPQLP': False,
    'NSGA2': False,
    'PSQP': False,
    'ParOpt': True,
    'SLSQP': False,
    'SNOPT': True,           # as of v2.0.0, requires SNOPT 7.7
    'FSQP': False,           # no longer supported as of v2.1.2
    'NLPY_AUGLAG': False,    # no longer supported as of v2.1.2
    'NOMAD': False           # no longer supported as of v2.6.0
}

DEFAULT_OPT_SETTINGS = {}
DEFAULT_OPT_SETTINGS['IPOPT'] = {
    'hessian_approximation': 'limited-memory',
    'nlp_scaling_method': 'user-scaling',
    'linear_solver': 'mumps'
}

CITATIONS = """@article{Wu_pyoptsparse_2020,
    author = {Ella Wu and Gaetan Kenway and Charles A. Mader and John Jasa and
     Joaquim R. R. A. Martins},
    title = {{pyOptSparse:} A {Python} framework for large-scale constrained
     nonlinear optimization of sparse systems},
    journal = {Journal of Open Source Software},
    volume = {5},
    number = {54},
    month = {October},
    year = {2020},
    pages = {2564},
    doi = {10.21105/joss.02564},
    publisher = {The Open Journal},
}

@article{Hwang_maud_2018
    author = {Hwang, John T. and Martins, Joaquim R.R.A.},
    title = "{A Computational Architecture for Coupling Heterogeneous
             Numerical Models and Computing Coupled Derivatives}",
    journal = "{ACM Trans. Math. Softw.}",
    volume = {44},
    number = {4},
    month = jun,
    year = {2018},
    pages = {37:1--37:39},
    articleno = {37},
    numpages = {39},
    doi = {10.1145/3182393},
    publisher = {ACM},
}
"""

DEFAULT_SIGNAL = None


class UserRequestedException(Exception):
    """
    User Requested Exception.

    This exception indicates that the user has requested that SNOPT/pyoptsparse ceases
    model execution and reports to SNOPT that execution should be terminated.
    """

    pass


class pyOptSparseDriver(Driver):
    """
    Driver wrapper for pyoptsparse.

    Pyoptsparse is based on pyOpt, which
    is an object-oriented framework for formulating and solving nonlinear
    constrained optimization problems, with additional MPI capability.
    pypptsparse has interfaces to the following optimizers:
    ALPSO, CONMIN, FSQP, IPOPT, NLPQLP, NSGA2, PSQP, SLSQP,
    SNOPT, NLPY_AUGLAG, NOMAD, ParOpt.
    Note that some of these are not open source and therefore not included
    in the pyoptsparse source code.

    pyOptSparseDriver supports the following:
        equality_constraints

        inequality_constraints

        two_sided_constraints

    Parameters
    ----------
    **kwargs : dict of keyword arguments
        Keyword arguments that will be mapped into the Driver options.

    Attributes
    ----------
    fail : bool
        Flag that indicates failure of most recent optimization.
    opt_settings : dict
        Dictionary for setting optimizer-specific options.
    pyopt_solution : Solution
        Pyopt_sparse solution object.
    _fill_NANs : bool
        Used internally to control when to return NANs for a bad evaluation.
    _check_jac : bool
        Used internally to control when to perform singular checks on computed total derivs.
    _in_user_function :bool
        This is set to True at the start of a pyoptsparse callback to _objfunc and _gradfunc, and
        restored to False at the finish of each callback.
    _nl_responses : list
        Contains the objectives plus nonlinear constraints.
    _signal_cache : <Function>
        Cached function pointer that was assigned as handler for signal defined in option
        user_terminate_signal.
    _total_jac_sparsity : dict, str, or None
        Specifies sparsity of sub-jacobians of the total jacobian.
    _user_termination_flag : bool
        This is set to True when the user sends a signal to terminate the job.
    _model_ran : bool
        This is set to True after the full model has been run at least once.
    _Optimization: class
        The pyoptsparse Optimization class, lazily imported.
    """

    def __init__(self, **kwargs):
        """
        Initialize pyopt.
        """
        try:
            import pyoptsparse
            self._Optimization = pyoptsparse.Optimization
        except ImportError:
            pyoptsparse = None
        except Exception as err:
            pyoptsparse = err

        if pyoptsparse is None:
            # pyoptsparse is not installed
            raise ImportError('pyOptSparseDriver is not available, pyOptsparse is not installed.')

        if isinstance(pyoptsparse, Exception):
            # there is some other issue with the pyoptsparse installation
            raise pyoptsparse

        super().__init__(**kwargs)

        # What we support
        self.supports['optimization'] = True
        self.supports['inequality_constraints'] = True
        self.supports['equality_constraints'] = True
        self.supports['multiple_objectives'] = True
        self.supports['two_sided_constraints'] = True
        self.supports['linear_constraints'] = True
        self.supports['linear_only_designvars'] = True
        self.supports['simultaneous_derivatives'] = True
        self.supports['total_jac_sparsity'] = True

        # What we don't support yet
        self.supports['active_set'] = False
        self.supports['integer_design_vars'] = False
        self.supports['distributed_design_vars'] = False
        self.supports._read_only = True

        # The user places optimizer-specific settings in here.
        self.opt_settings = {}

        # We save the pyopt_solution so that it can be queried later on.
        self.pyopt_solution = None

        # we have to return NANs in order for some optimizers that don't respect
        # the fail flag (e.g. IPOPT) to recognize a bad point and respond accordingly
        self._fill_NANs = False

        self._nl_responses = []
        self.fail = False
        self._signal_cache = None
        self._user_termination_flag = False
        self._in_user_function = False
        self._check_jac = False
        self._total_jac_format = 'dict'
        self._total_jac_sparsity = None
        self._model_ran = False

        self.cite = CITATIONS

    def _declare_options(self):
        """
        Declare options before kwargs are processed in the init method.
        """
        self.options.declare('optimizer', default='SLSQP', values=optlist,
                             desc='Name of optimizers to use')
        self.options.declare('title', default='Optimization using pyOpt_sparse',
                             desc='Title of this optimization run')
        self.options.declare('print_opt_prob', types=bool, default=False,
                             desc='Print the opt problem summary before running the optimization')
        self.options.declare('print_results', types=(bool, str), default=True,
                             desc='Print pyOpt results if True')
        self.options.declare('gradient_method', default='openmdao',
                             values={'openmdao', 'pyopt_fd', 'snopt_fd'},
                             desc='Finite difference implementation to use')
        self.options.declare('user_terminate_signal', default=DEFAULT_SIGNAL, allow_none=True,
                             desc='OS signal that triggers a clean user-termination. '
                                  'Only SNOPT supports this option.')
        self.options.declare('singular_jac_behavior', default='warn',
                             values=['error', 'warn', 'ignore'],
                             desc='Defines behavior of a zero row/col check after first call to'
                                  'compute_totals:'
                                  'error - raise an error.'
                                  'warn - raise a warning.'
                                  "ignore - don't perform check.")
        self.options.declare('singular_jac_tol', default=1e-16,
                             desc='Tolerance for zero row/column check.')
        self.options.declare('hist_file', types=str, default=None, allow_none=True,
                             desc='File location for saving pyopt_sparse optimization history. '
                                  'Default is None for no output.')
        self.options.declare('hotstart_file', types=str, default=None, allow_none=True,
                             desc='File location of a pyopt_sparse optimization history to use '
                                  'to hot start the optimization. Default is None.')
        self.options.declare('output_dir', types=(str, _ReprClass), default=_DEFAULT_REPORTS_DIR,
                             allow_none=True,
                             desc='Directory location of pyopt_sparse output files.'
                             'Default is {prob_name}_out/reports.')

    @property
    def hist_file(self):
        """
        Get the 'hist_file' option for this driver.
        """
        warn_deprecation("The 'hist_file' attribute is deprecated. "
                         "Use the 'hist_file' option instead.")
        return self.options['hist_file']

    @hist_file.setter
    def hist_file(self, file_name):
        """
        Set the 'hist_file' option for this driver.
        """
        warn_deprecation("The 'hist_file' attribute is deprecated. "
                         "Use the 'hist_file' option instead.")
        self.options['hist_file'] = file_name

    @property
    def hotstart_file(self):
        """
        Get the 'hotstart_file' option for this driver.
        """
        warn_deprecation("The 'hotstart_file' attribute is deprecated. "
                         "Use the 'hotstart_file' option instead.")
        return self.options['hotstart_file']

    @hotstart_file.setter
    def hotstart_file(self, file_name):
        """
        Set the 'hotstart_file' option for this driver.
        """
        warn_deprecation("The 'hotstart_file' attribute is deprecated. "
                         "Use the 'hotstart_file' option instead.")
        self.options['hotstart_file'] = file_name

    def _setup_driver(self, problem):
        """
        Prepare the driver for execution.

        This is the final thing to run during setup.

        Parameters
        ----------
        problem : <Problem>
            Pointer to the containing problem.
        """
        super()._setup_driver(problem)

        self.supports._read_only = False
        self.supports['gradients'] = self.options['optimizer'] in grad_drivers
        self.supports._read_only = True

        if len(self._objs) > 1 and self.options['optimizer'] not in multi_obj_drivers:
            raise RuntimeError('Multiple objectives have been added to pyOptSparseDriver'
                               ' but the selected optimizer ({0}) does not support'
                               ' multiple objectives.'.format(self.options['optimizer']))

        self._model_ran = False
        self._setup_tot_jac_sparsity()

    def run(self):
        """
        Excute pyOptsparse.

        Note that pyOpt controls the execution, and the individual optimizers
        (e.g., SNOPT) control the iteration.

        Returns
        -------
        bool
            Failure flag; True if failed to converge, False is successful.
        """
        self.result.reset()
        problem = self._problem()
        model = problem.model
        relevance = model._relevance

        self.pyopt_solution = None
        self._total_jac = None
        self._total_jac_linear = None
        self.iter_count = 0
        self._nl_responses = []

        optimizer = self.options['optimizer']

        self._fill_NANs = not respects_fail_flag[self.options['optimizer']]

        self._check_for_missing_objective()
        self._check_for_invalid_desvar_values()
        self._check_jac = self.options['singular_jac_behavior'] in ['error', 'warn']

        linear_constraints = [key for key, con in self._cons.items() if con['linear']]

        # Only need initial run if we have linear constraints or if we are using an optimizer that
        # doesn't perform one initially.
        model_ran = bool(self.options['hotstart_file'])
        if not model_ran and (optimizer in run_required or linear_constraints):
            with RecordingDebugging(self._get_name(), self.iter_count, self) as rec:
                self._run_solve_nonlinear()
                rec.abs = 0.0
                rec.rel = 0.0
                model_ran = True
            self.iter_count += 1

        self._model_ran = model_ran
        self._coloring_info.run_model = not model_ran

        comm = None if isinstance(problem.comm, FakeComm) else problem.comm
        opt_prob = self._Optimization(self.options['title'], WeakMethodWrapper(self, '_objfunc'),
                                      comm=comm)

        input_vals = self.get_design_var_values()

        for name, meta in self._designvars.items():
            # translate absolute var names to promoted names for pyoptsparse
            size = meta['global_size'] if meta['distributed'] else meta['size']
            if pyoptsparse_version is None or pyoptsparse_version < Version('2.6.1'):
                opt_prob.addVarGroup(name, size, type='c',
                                     value=input_vals[name],
                                     lower=meta['lower'], upper=meta['upper'])
            else:
                opt_prob.addVarGroup(name, size, varType='c',
                                     value=input_vals[name],
                                     lower=meta['lower'], upper=meta['upper'])

        if pyoptsparse_version is None or pyoptsparse_version < Version('2.5.1'):
            opt_prob.finalizeDesignVariables()
        else:
            opt_prob.finalize()

        # Add all objectives
        objs = self.get_objective_values()
        for name in objs:
            opt_prob.addObj(name)
            self._nl_responses.append(name)

        lin_dvs = self._get_lin_dvs()
        nl_dvs = self._get_nl_dvs()

        # compute dynamic simul deriv coloring
        problem.get_total_coloring(self._coloring_info, run_model=not model_ran)

        # Calculate and save derivatives for any linear constraints.
        if linear_constraints:
            _lin_jacs = self._compute_totals(of=linear_constraints, wrt=list(lin_dvs),
                                             return_format=self._total_jac_format)
            _con_vals = self.get_constraint_values(lintype='linear')
            # convert all of our linear constraint jacs to COO format. Otherwise pyoptsparse will
            # do it for us and we'll end up with a fully dense COO matrix and very slow evaluation
            # of linear constraints!
            _y_intercepts = {}
            for name, jacdct in _lin_jacs.items():
                _y_intercepts[name] = _con_vals[name]
                for n, subjac in jacdct.items():
                    if isinstance(subjac, np.ndarray):
                        _y_intercepts[name] -= subjac.dot(input_vals[n])
                        # we can safely use coo_matrix to automatically convert the ndarray
                        # since our linear constraint jacs are constant, so zeros won't become
                        # nonzero during the optimization.
                        mat = coo_matrix(subjac)
                        if mat.row.size > 0:
                            # convert to 'coo' format here to avoid an emphatic warning
                            # by pyoptsparse.
                            jacdct[n] = {'coo': [mat.row, mat.col, mat.data], 'shape': mat.shape}

        bad_resps = [n for n in relevance._no_dv_responses if n in self._cons]
        bad_cons = [n for n, m in self._cons.items() if m['source'] in bad_resps]

        if bad_cons:
            issue_warning(f"Equality constraint(s) {sorted(bad_cons)} do not depend on any design "
                          "variables and were not added to the optimization.")

            for name in bad_cons:
                del self._cons[name]
                del self._responses[name]

        eqcons = {n: m for n, m in self._cons.items() if m['equals'] is not None}
        if eqcons:
            # Add all equality constraints
            for name, meta in eqcons.items():
                size = meta['global_size'] if meta['distributed'] else meta['size']
                lower = upper = meta['equals']

                # set equality constraints as reverse seeds to see what dvs are relevant
                with relevance.seeds_active(rev_seeds=meta['source']):

                    if meta['linear']:
                        wrts = [v for v in lin_dvs
                                if relevance.is_relevant(lin_dvs[v]['source'])]
                        jac = {w: _lin_jacs[name][w] for w in wrts}
                        opt_prob.addConGroup(name, size,
                                             lower=lower - _y_intercepts[name],
                                             upper=upper - _y_intercepts[name],
                                             linear=True, wrt=wrts, jac=jac)
                    else:
                        wrts = [v for v in nl_dvs
                                if relevance.is_relevant(nl_dvs[v]['source'])]

                        if name in self._con_subjacs:
                            resjac = self._con_subjacs[name]
                            jac = {n: resjac[n] for n in wrts}
                        else:
                            jac = None

                        opt_prob.addConGroup(name, size, lower=lower, upper=upper, wrt=wrts,
                                             jac=jac)
                        self._nl_responses.append(name)

        ineqcons = {n: m for n, m in self._cons.items() if m['equals'] is None}
        if ineqcons:
            # Add all inequality constraints
            for name, meta in ineqcons.items():
                size = meta['global_size'] if meta['distributed'] else meta['size']

                # Bounds - double sided is supported
                lower = meta['lower']
                upper = meta['upper']

                # set inequality constraints as reverse seeds to see what dvs are relevant
                with relevance.seeds_active(rev_seeds=(meta['source'],)):

                    if meta['linear']:
                        wrts = [n for n, meta in lin_dvs.items()
                                if relevance.is_relevant(meta['source'])]
                        jac = {w: _lin_jacs[name][w] for w in wrts}
                        opt_prob.addConGroup(name, size,
                                             upper=upper - _y_intercepts[name],
                                             lower=lower - _y_intercepts[name],
                                             linear=True, wrt=wrts, jac=jac)
                    else:
                        wrts = [n for n, meta in nl_dvs.items()
                                if relevance.is_relevant(meta['source'])]
                        if name in self._con_subjacs:
                            resjac = self._con_subjacs[name]
                            jac = {n: resjac[n] for n in wrts}
                        else:
                            jac = None

                        opt_prob.addConGroup(name, size, upper=upper, lower=lower,
                                             wrt=wrts, jac=jac)
                        self._nl_responses.append(name)

        # Instantiate the requested optimizer
        try:
            _tmp = __import__('pyoptsparse', globals(), locals(), [optimizer], 0)
            opt = getattr(_tmp, optimizer)()

        except Exception:
            # Change whatever pyopt gives us to an ImportError, give it a readable message,
            # but raise with the original traceback.
            msg = "Optimizer %s is not available in this installation." % optimizer
            raise ImportError(msg)

        # Need to tell optimizer where to put its .out files
        if self.options['output_dir'] in (None, _DEFAULT_REPORTS_DIR):
            output_dir = str(self._problem().get_outputs_dir(mkdir=True))
        else:
            output_dir = str(self.options['output_dir'])

        optimizers_and_output_files = {
            # ALPSO uses a single option `filename` to determine name of both output files
            'ALPSO': [('filename', 'ALPSO.out')],
            'CONMIN': [('IFILE', 'CONMIN.out')],
            'IPOPT': [('output_file', 'IPOPT.out')],
            'PSQP': [('IFILE', 'PSQP.out')],
            'SLSQP': [('IFILE', 'SLSQP.out')],
            'SNOPT': [('Print file', 'SNOPT_print.out'), ('Summary file', 'SNOPT_summary.out')]
        }

        if optimizer in optimizers_and_output_files:
            for opt_setting_name, output_file_name in optimizers_and_output_files[optimizer]:
                self.opt_settings[opt_setting_name] = f'{output_dir}/{output_file_name}'

        # Process any default optimizer-specific settings.
        if optimizer in DEFAULT_OPT_SETTINGS:
            for name, value in DEFAULT_OPT_SETTINGS[optimizer].items():
                if name not in self.opt_settings:
                    self.opt_settings[name] = value

        # Set optimization options
        for option, value in self.opt_settings.items():
            opt.setOption(option, value)

        # Print the pyoptsparse optimization problem summary before running the optimization.
        # This allows users to confirm their optimization setup.
        if self.options['print_opt_prob']:
            if not MPI or model.comm.rank == 0:
                print(opt_prob)

        self._exc_info = None
        try:

            # Execute the optimization problem
            if self.options['gradient_method'] == 'pyopt_fd':

                # Use pyOpt's internal finite difference
                # TODO: Need to get this from OpenMDAO
                # fd_step = problem.model.deriv_options['step_size']
                fd_step = 1e-6
                sol = opt(opt_prob, sens='FD', sensStep=fd_step,
                          storeHistory=self.options['hist_file'],
                          hotStart=self.options['hotstart_file'])

            elif self.options['gradient_method'] == 'snopt_fd':
                if self.options['optimizer'] == 'SNOPT':

                    # Use SNOPT's internal finite difference
                    # TODO: Need to get this from OpenMDAO
                    # fd_step = problem.model.deriv_options['step_size']
                    fd_step = 1e-6
                    sol = opt(opt_prob, sens=None, sensStep=fd_step,
                              storeHistory=self.options['hist_file'],
                              hotStart=self.options['hotstart_file'])

                else:
                    msg = "SNOPT's internal finite difference can only be used with SNOPT"
                    self._exc_info = (Exception, Exception(msg), None)
            else:

                # Use OpenMDAO's differentiator for the gradient
                sol = opt(opt_prob, sens=WeakMethodWrapper(self, '_gradfunc'),
                          storeHistory=self.options['hist_file'],
                          hotStart=self.options['hotstart_file'])

        except Exception:
            if self._exc_info is None:
                raise

        if self._exc_info is not None:
            exc_info = self._exc_info
            self._exc_info = None
            if exc_info[2] is None:
                raise exc_info[1]
            raise exc_info[1].with_traceback(exc_info[2])

        # Print results
        if self.options['print_results']:
            if not MPI or model.comm.rank == 0:
                if self.options['print_results'] == 'minimal':
                    if hasattr(sol, 'summary_str'):
                        print(sol.summary_str(minimal_print=True))
                    else:
                        print('minimal_print is not available for this solution')
                        print(sol)
                else:
                    print(sol)

        # Pull optimal parameters back into framework and re-run, so that
        # framework is left in the right final state
        dv_dict = sol.getDVs()
        for name in self._designvars:
            self.set_design_var(name, dv_dict[name])

        with RecordingDebugging(self._get_name(), self.iter_count, self) as rec:
            try:
                self._run_solve_nonlinear()
            except AnalysisError:
                model._clear_iprint()

            rec.abs = 0.0
            rec.rel = 0.0
        self.iter_count += 1

        # Save the most recent solution.
        self.pyopt_solution = sol

        try:
<<<<<<< HEAD
            exit_status = None if sol.optInform is None else sol.optInform['value']
=======
            if sol.optInform is not None:
                exit_status = sol.optInform['value']
            else:
                # For optimimizers that don't provide inform
                # in newer versions of pyoptsparse.
                exit_status = ''

>>>>>>> accf5db4
            self.fail = False

            # These are various failed statuses.
            if optimizer == 'IPOPT':
                if exit_status not in {0, 1}:
                    self.fail = True
            elif optimizer == 'PSQP':
                if exit_status not in {1, 2, 3, 4}:
                    self.fail = True
            else:
                # exit status may be the empty string for optimizers that don't support it
                if exit_status and exit_status > 2:
                    self.fail = True

        except (TypeError, KeyError):
            # optimizers other than pySNOPT may not populate this dict
            # for some optimizers, sol is None and not subscriptable.
            pass

        # revert signal handler to cached version
        sigusr = self.options['user_terminate_signal']
        if sigusr is not None:
            signal.signal(sigusr, self._signal_cache)
            self._signal_cache = None   # to prevent memory leak test from failing

        return self.fail

    def _objfunc(self, dv_dict):
        """
        Compute the objective function and constraints.

        This function is passed to pyOpt's Optimization object and is called
        from its optimizers.

        Parameters
        ----------
        dv_dict : dict
            Dictionary of design variable values.

        Returns
        -------
        func_dict : dict
            Dictionary of all functional variables evaluated at design point.

        fail : int
            0 for successful function evaluation
            1 for unsuccessful function evaluation
        """
        model = self._problem().model
        fail = 0

        # Note: we place our handler as late as possible so that codes that run in the
        # workflow can place their own handlers.
        sigusr = self.options['user_terminate_signal']
        if sigusr is not None and self._signal_cache is None:
            self._signal_cache = signal.getsignal(sigusr)
            signal.signal(sigusr, self._signal_handler)

        try:
            for name in self._designvars:
                self.set_design_var(name, dv_dict[name])

            # print("Setting DV")
            # print(dv_dict)

            # Check if we caught a termination signal while SNOPT was running.
            if self._user_termination_flag:
                func_dict = self.get_objective_values()
                func_dict.update(self.get_constraint_values(lintype='nonlinear'))
                return func_dict, 2

            # Execute the model
            with RecordingDebugging(self._get_name(), self.iter_count, self) as rec:
                self.iter_count += 1
                try:
                    self._in_user_function = True
                    # deactivate the relevance if we haven't run the full model yet, so that
                    # the full model will run at least once.
                    with model._relevance.nonlinear_active('iter', active=self._model_ran):
                        self._run_solve_nonlinear()
                        self._model_ran = True

                # Let the optimizer try to handle the error
                except AnalysisError:
                    model._clear_iprint()
                    fail = 1

                # User requested termination
                except UserRequestedException:
                    model._clear_iprint()
                    fail = 2

                # Record after getting obj and constraint to assure they have
                # been gathered in MPI.
                rec.abs = 0.0
                rec.rel = 0.0

        except Exception:
            if self._exc_info is None:  # avoid overwriting an earlier exception
                self._exc_info = sys.exc_info()
            fail = 1

        func_dict = self.get_objective_values()
        func_dict.update(self.get_constraint_values(lintype='nonlinear'))

        if fail > 0 and self._fill_NANs:
            for name in func_dict:
                func_dict[name].fill(np.nan)

        # print("Functions calculated")
        # print(dv_dict)
        # print(func_dict, flush=True)

        self._in_user_function = False
        return func_dict, fail

    def _gradfunc(self, dv_dict, func_dict):
        """
        Compute the gradient of the objective function and constraints.

        This function is passed to pyOpt's Optimization object and is called
        from its optimizers.

        Parameters
        ----------
        dv_dict : dict
            Dictionary of design variable values. Keys are user facing names.
        func_dict : dict
            Dictionary of all functional variables evaluated at design point. Keys are
            sources and aliases.

        Returns
        -------
        sens_dict : dict
            Dictionary of dictionaries for gradient of each dv/func pair

        fail : int
            0 for successful function evaluation
            1 for unsuccessful function evaluation
        """
        prob = self._problem()
        model = prob.model
        fail = 0
        sens_dict = {}
        nl_dvs = self._get_nl_dvs()

        try:

            # Check if we caught a termination signal while SNOPT was running.
            if self._user_termination_flag:
                return {}, 2

            try:
                self._in_user_function = True
                sens_dict = self._compute_totals(of=self._nl_responses, wrt=nl_dvs,
                                                 return_format=self._total_jac_format)

                # First time through, check for zero row/col.
                if self._check_jac and self._total_jac is not None:
                    for subsys in model.system_iter(include_self=True, recurse=True, typ=Group):
                        if subsys._has_approx:
                            break
                    else:
                        raise_error = self.options['singular_jac_behavior'] == 'error'
                        self._total_jac.check_total_jac(raise_error=raise_error,
                                                        tol=self.options['singular_jac_tol'])
                    self._check_jac = False

            # Let the optimizer try to handle the error
            except AnalysisError:
                prob.model._clear_iprint()
                fail = 1

            # User requested termination
            except UserRequestedException:
                prob.model._clear_iprint()
                fail = 2

            else:
                # if we don't convert to 'coo' here, pyoptsparse will do a
                # conversion of our dense array into a fully dense 'coo', which is bad.
                # TODO: look into getting rid of all of these conversions!
                new_sens = {}
                con_subjacs = self._con_subjacs

                for okey in self._nl_responses:
                    new_sens[okey] = newdv = {}
                    if okey in con_subjacs:
                        con_outs = con_subjacs[okey]
                        for ikey in nl_dvs:
                            if ikey in con_outs:
                                arr = sens_dict[okey][ikey]
                                coo = con_outs[ikey]
                                row, col, _ = coo['coo']
                                coo['coo'][2] = arr[row, col].flatten()
                                newdv[ikey] = coo
                    elif okey in sens_dict:
                        for ikey in nl_dvs:
                            newdv[ikey] = sens_dict[okey][ikey]
                sens_dict = new_sens

        except Exception:
            if self._exc_info is None:  # avoid overwriting an earlier exception
                self._exc_info = sys.exc_info()
            fail = 1

        if fail > 0:
            # We need to cobble together a sens_dict of the correct size.
            # Best we can do is return zeros or NaNs.
            for okey in self._nl_responses:
                if okey not in sens_dict:
                    sens_dict[okey] = {}
                oval = func_dict[okey]
                osize = len(oval)
                for ikey in nl_dvs.keys():
                    ival = dv_dict[ikey]
                    isize = len(ival)
                    if ikey not in sens_dict[okey] or self._fill_NANs:
                        sens_dict[okey][ikey] = np.zeros((osize, isize))
                        if self._fill_NANs:
                            sens_dict[okey][ikey].fill(np.nan)

        # print("Derivatives calculated")
        # print(dv_dict)
        # print(sens_dict, flush=True)
        self._in_user_function = False
        return sens_dict, fail

    def _get_name(self):
        """
        Get name of current optimizer.

        Returns
        -------
        str
            The name of the current optimizer.
        """
        return "pyOptSparse_" + self.options['optimizer']

    def _get_ordered_nl_responses(self):
        """
        Return the names of nonlinear responses in the order used by the driver.

        Default order is objectives followed by nonlinear constraints.  This is used for
        simultaneous derivative coloring and sparsity determination.

        Returns
        -------
        list of str
            The nonlinear response names in order.
        """
        nl_order = list(self._objs)
        neq_order = []
        for n, meta in self._cons.items():
            if 'linear' not in meta or not meta['linear']:
                if meta['equals'] is not None:
                    nl_order.append(n)
                else:
                    neq_order.append(n)

        nl_order.extend(neq_order)

        return nl_order

    def _setup_tot_jac_sparsity(self, coloring=None):
        """
        Set up total jacobian subjac sparsity.

        Parameters
        ----------
        coloring : Coloring or None
            Current coloring.
        """
        total_sparsity = None
        self._con_subjacs = {}
        coloring = coloring if coloring is not None else self._get_static_coloring()
        if coloring is not None:
            total_sparsity = coloring.get_subjac_sparsity()
            if self._total_jac_sparsity is not None:
                raise RuntimeError("Total jac sparsity was set in both _total_coloring"
                                   " and _setup_tot_jac_sparsity.")
        elif self._total_jac_sparsity is not None:
            if isinstance(self._total_jac_sparsity, str):
                with open(self._total_jac_sparsity, 'r') as f:
                    self._total_jac_sparsity = json.load(f)
            total_sparsity = self._total_jac_sparsity

        if total_sparsity is None:
            return

        use_approx = self._problem().model._owns_approx_of is not None

        nl_dvs = self._get_nl_dvs()

        # exclude linear cons and dvs that only impact linear cons
        for con, conmeta in filter_by_meta(self._cons.items(), 'linear', exclude=True):
            self._con_subjacs[con] = {}
            consrc = conmeta['source']
            for dv, dvmeta in nl_dvs.items():
                if use_approx:
                    dvsrc = dvmeta['source']
                    rows, cols, shape = total_sparsity[consrc][dvsrc]
                else:
                    rows, cols, shape = total_sparsity[con][dv]
                self._con_subjacs[con][dv] = {
                    'coo': [rows, cols, np.zeros(rows.size)],
                    'shape': shape,
                }

    def _signal_handler(self, signum, frame):
        # Subsystems (particularly external codes) may declare their own signal handling, so
        # execute the cached handler first.
        if self._signal_cache is not signal.Handlers.SIG_DFL:
            self._signal_cache(signum, frame)

        self._user_termination_flag = True
        if self._in_user_function:
            raise UserRequestedException('User requested termination.')<|MERGE_RESOLUTION|>--- conflicted
+++ resolved
@@ -645,9 +645,6 @@
         self.pyopt_solution = sol
 
         try:
-<<<<<<< HEAD
-            exit_status = None if sol.optInform is None else sol.optInform['value']
-=======
             if sol.optInform is not None:
                 exit_status = sol.optInform['value']
             else:
@@ -655,7 +652,6 @@
                 # in newer versions of pyoptsparse.
                 exit_status = ''
 
->>>>>>> accf5db4
             self.fail = False
 
             # These are various failed statuses.
