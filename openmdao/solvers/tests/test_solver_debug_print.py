--- conflicted
+++ resolved
@@ -1,9 +1,5 @@
 """Tests the `debug_print` option for Nonlinear solvers."""
 
-<<<<<<< HEAD
-import os
-=======
->>>>>>> 9e6d274e
 import sys
 
 import unittest
@@ -33,16 +29,6 @@
 @use_tempdirs
 class TestNonlinearSolvers(unittest.TestCase):
     def setUp(self):
-<<<<<<< HEAD
-        import os
-        from tempfile import mkdtemp
-
-        # perform test in temporary directory
-        self.startdir = os.getcwd()
-        self.tempdir = mkdtemp(prefix='test_solver')
-        os.chdir(self.tempdir)
-=======
->>>>>>> 9e6d274e
 
         # iteration coordinate, file name and variable data are common for all tests
         coord = 'rank0:root._solve_nonlinear|0|NLRunOnce|0|circuit._solve_nonlinear|0'
