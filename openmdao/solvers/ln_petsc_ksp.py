"""LinearSolver that uses PetSC KSP to solve for a system's derivatives."""

from __future__ import division, print_function
import numpy as np

from six.moves import range

try:
    import petsc4py
    from petsc4py import PETSc
except ImportError:
    PETSc = None

from openmdao.solvers.solver import LinearSolver
<<<<<<< HEAD
from openmdao.utils.record_util import create_local_meta, update_local_meta

=======
from openmdao.utils.general_utils import warn_deprecation
>>>>>>> 5b9bbb98


KSP_TYPES = [
    "richardson",
    "chebyshev",
    "cg",
    "groppcg",
    "pipecg",
    "pipecgrr",
    "cgne",
    "nash",
    "stcg",
    "gltr",
    "fcg",
    "pipefcg",
    "gmres",
    "pipefgmres",
    "fgmres",
    "lgmres",
    "dgmres",
    "pgmres",
    "tcqmr",
    "bcgs",
    "ibcgs",
    "fbcgs",
    "fbcgsr",
    "bcgsl",
    "cgs",
    "tfqmr",
    "cr",
    "pipecr",
    "lsqr",
    "preonly",
    "qcg",
    "bicg",
    "minres",
    "symmlq",
    "lcd",
    "python",
    "gcr",
    "pipegcr",
    "tsirm",
    "cgls"
]


def _get_petsc_vec_array_new(vec):
    """
    Get the array of values for the given PETSc vector.

    Helper function to handle a petsc backwards incompatibility.

    Parameters
    ----------
    vec : petsc vector
        Vector whose data is being requested.

    Returns
    -------
    ndarray
        A readonly copy of the array of values from vec.
    """
    return vec.getArray(readonly=True)


def _get_petsc_vec_array_old(vec):
    """
    Get the array of values for the given PETSc vector.

    Helper function to handle a petsc backwards incompatibility.

    Parameters
    ----------
    vec : petsc vector
        Vector whose data is being requested.

    Returns
    -------
    ndarray
        An array of values from vec.
    """
    return vec.getArray()


if PETSc:
    try:
        petsc_version = petsc4py.__version__
    except AttributeError:  # hack to fix doc-tests
        petsc_version = "3.5"


if PETSc and int((petsc_version).split('.')[1]) >= 6:
    _get_petsc_vec_array = _get_petsc_vec_array_new
else:
    _get_petsc_vec_array = _get_petsc_vec_array_old


class Monitor(object):
    """
    Prints output from PETSc's KSP solvers.

    Callable object given to KSP as a callback for printing the residual.

    Attributes
    ----------
    _solver : _solver
        the openmdao solver.
    _norm : float
        the current norm.
    _norm0 : float
        the norm for the first iteration.
    """

    def __init__(self, solver):
        """
        Store pointer to the openmdao solver and initialize norms.

        Parameters
        ----------
        solver : object
            the openmdao solver.
        """
        self._solver = solver
        self._norm = 1.0
        self._norm0 = 1.0

    def __call__(self, ksp, counter, norm):
        """
        Store norm if first iteration, and print norm.

        Parameters
        ----------
        ksp : object
            the KSP solver.
        counter : int
            the counter.
        norm : float
            the norm.
        """
        if counter == 0 and norm != 0.0:
            self._norm0 = norm
        self._norm = norm

        # TODO_RECORDERS - need to replace None in this with metadata from above
        metadata = self.metadata = create_local_meta(None, type(self).__name__)
        update_local_meta(metadata, (self._solver._iter_count,))
        self._solver._rec_mgr.record_iteration(self._solver, metadata, abs=norm, rel=norm / self._norm0)

        self._solver._mpi_print(counter, norm, norm / self._norm0)
        self._solver._iter_count += 1


class PetscKSP(LinearSolver):
    """
    LinearSolver that uses PetSC KSP to solve for a system's derivatives.

    Options
    -------
    options['ksp_type'] :  str
        KSP algorithm to use. Default is 'fgmres'.

    Attributes
    ----------
    precon : Solver
        Preconditioner for linear solve. Default is None for no preconditioner.
    _print_name : str ('KSP')
        print name.
    _ksp : dist
        dictionary of KSP instances (keyed on vector name).
    """

    SOLVER = 'LN: PetscKSP'

    def __init__(self, **kwargs):
        """
        Declare the solver options.

        Parameters
        ----------
        **kwargs : {}
            dictionary of options set by the instantiating class/script.
        """
        if PETSc is None:
            raise RuntimeError("PETSc is not available.")

        super(PetscKSP, self).__init__(**kwargs)

        self._print_name = 'KSP'

        # initialize dictionary of KSP instances (keyed on vector name)
        self._ksp = {}

        # initialize preconditioner to None
        self.precon = None

    def _declare_options(self):
        """
        Declare options before kwargs are processed in the init method.
        """
        self.options.declare('ksp_type', default='fgmres', values=KSP_TYPES,
                             desc="KSP algorithm to use. Default is 'fgmres'.")

        self.options.declare('restart', default=1000, type_=int,
                             desc='Number of iterations between restarts. Larger values increase '
                             'iteration cost, but may be necessary for convergence')

        # changing the default maxiter from the base class
        self.options['maxiter'] = 100

    def _setup_solvers(self, system, depth):
        """
        Assign system instance, set depth, and optionally perform setup.

        Parameters
        ----------
        system : <System>
            pointer to the owning system.
        depth : int
            depth of the current system (already incremented).
        """
        super(PetscKSP, self)._setup_solvers(system, depth)

        if self.precon is not None:
            self.precon._setup_solvers(self._system, self._depth + 1)

    def _set_solver_print(self, level=2, type_='all'):
        """
        Control printing for solvers and subsolvers in the model.

        Parameters
        ----------
        level : int
            iprint level. Set to 2 to print residuals each iteration; set to 1
            to print just the iteration totals; set to 0 to disable all printing
            except for failures, and set to -1 to disable all printing including failures.
        type_ : str
            Type of solver to set: 'LN' for linear, 'NL' for nonlinear, or 'all' for all.
        """
        super(PetscKSP, self)._set_solver_print(level=level, type_=type_)

        if self.precon is not None and type_ != 'NL':
            self.precon._set_solver_print(level=level, type_=type_)

    def mult(self, mat, in_vec, result):
        """
        Apply Jacobian matrix (KSP Callback).

        The following attributes must be defined when solve is called to
        provide information used in this callback:

        _system : System
            pointer to the owning system.
        _vec_name : str
            the right-hand-side (RHS) vector name.
        _mode : str
            'fwd' or 'rev'.

        Parameters
        ----------
        mat : PETSc.Mat
            PETSc matrix object.
        in_vec : PetSC Vector
            Incoming vector.
        result : PetSC Vector
            Empty array into which we place the matrix-vector product.
        """
        # assign x and b vectors based on mode
        system = self._system
        vec_name = self._vec_name

        if self._mode == 'fwd':
            x_vec = system._vectors['output'][vec_name]
            b_vec = system._vectors['residual'][vec_name]
        elif self._mode == 'rev':
            x_vec = system._vectors['residual'][vec_name]
            b_vec = system._vectors['output'][vec_name]

        # set value of x vector to KSP provided value
        x_vec.set_data(_get_petsc_vec_array(in_vec))

        # apply linear
        scope_out, scope_in = system._get_scope()
        system._apply_linear([vec_name], self._mode, scope_out, scope_in)

        # stuff resulting value of b vector into result for KSP
        b_vec.get_data(result.array)

    def _linearize_children(self):
        """
        Return a flag that is True when we need to call linearize on our subsystems' solvers.

        Returns
        -------
        boolean
            Flag for indicating child linerization
        """
        precon = self.precon
        return (precon is not None) and (precon._linearize_children())

    def _linearize(self):
        """
        Perform any required linearization operations such as matrix factorization.
        """
        if self.precon is not None:
            self.precon._linearize()

    def solve(self, vec_names, mode):
        """
        Solve the linear system for the problem in self._system.

        The full solution vector is returned.

        Parameters
        ----------
        vec_names : list
            list of vector names.
        mode : string
            Derivative mode, can be 'fwd' or 'rev'.

        Returns
        -------
        boolean
            Failure flag; True if failed to converge, False is successful.
        float
            absolute error.
        float
            relative error.
        """
        self._vec_names = vec_names
        self._mode = mode

        system = self._system
        options = self.options

        maxiter = options['maxiter']
        atol = options['atol']
        rtol = options['rtol']

        for vec_name in self._vec_names:
            self._vec_name = vec_name

            # assign x and b vectors based on mode
            if self._mode == 'fwd':
                x_vec = system._vectors['output'][vec_name]
                b_vec = system._vectors['residual'][vec_name]
            elif self._mode == 'rev':
                x_vec = system._vectors['residual'][vec_name]
                b_vec = system._vectors['output'][vec_name]

            # create numpy arrays to interface with Petsc
            sol_array = x_vec.get_data()
            rhs_array = b_vec.get_data()

            # create Petsc vectors from numpy arrays
            self.sol_petsc_vec = PETSc.Vec().createWithArray(sol_array,
                                                             comm=system.comm)
            self.rhs_petsc_vec = PETSc.Vec().createWithArray(rhs_array,
                                                             comm=system.comm)

            # run Petsc solver
            self._iter_count = 0
            ksp = self._get_ksp_solver(system, vec_name)
            ksp.setTolerances(max_it=maxiter, atol=atol, rtol=rtol)
            ksp.solve(self.rhs_petsc_vec, self.sol_petsc_vec)

            # stuff the result into the x vector
            x_vec.set_data(sol_array)

        return False, 0., 0.

    def apply(self, mat, in_vec, result):
        """
        Apply preconditioner.

        Parameters
        ----------
        mat : PETSc.Mat
            PETSc matrix object.
        in_vec : PETSc.Vector
            Incoming vector
        result : PETSc.Vector
            Empty vector in which the preconditioned in_vec is stored.
        """
        if self.precon:
            system = self._system
            vec_name = self._vec_name
            mode = self._mode

            # Need to clear out any junk from the inputs.
            system._vectors['input'][vec_name].set_const(0.0)

            # assign x and b vectors based on mode
            if mode == 'fwd':
                x_vec = system._vectors['output'][vec_name]
                b_vec = system._vectors['residual'][vec_name]
            elif mode == 'rev':
                x_vec = system._vectors['residual'][vec_name]
                b_vec = system._vectors['output'][vec_name]

            # set value of b vector to KSP provided value
            b_vec.set_data(_get_petsc_vec_array(in_vec))

            # call the preconditioner
            self._solver_info.prefix += '| precon:'
            self.precon.solve([vec_name], mode)
            self._solver_info.prefix = self._solver_info.prefix[:-9]

            # stuff resulting value of x vector into result for KSP
            x_vec.get_data(result.array)
        else:
            # no preconditioner, just pass back the incoming vector
            result.array[:] = _get_petsc_vec_array(in_vec)

    def _get_ksp_solver(self, system, vec_name):
        """
        Get an instance of the KSP solver for `vec_name` in `system`.

        Instances will be created on first request and cached for future use.

        Parameters
        ----------
        system : `System`
            Parent `System` object.
        vec_name : string
            name of vector.

        Returns
        -------
        KSP
            the KSP solver instance.
        """
        # use cached instance if available
        if vec_name in self._ksp:
            return self._ksp[vec_name]

        iproc = system.comm.rank
        lsize = np.sum(system._var_sizes['output'][iproc, :])
        size = np.sum(system._var_sizes['output'])

        jac_mat = PETSc.Mat().createPython([(lsize, size), (lsize, size)],
                                           comm=system.comm)
        jac_mat.setPythonContext(self)
        jac_mat.setUp()

        ksp = self._ksp[vec_name] = PETSc.KSP().create(comm=system.comm)

        ksp.setOperators(jac_mat)
        ksp.setType(self.options['ksp_type'])
        ksp.setGMRESRestart(self.options['restart'])
        ksp.setPCSide(PETSc.PC.Side.RIGHT)
        ksp.setMonitor(Monitor(self))

        pc_mat = ksp.getPC()
        pc_mat.setType('python')
        pc_mat.setPythonContext(self)

        return ksp

    @property
    def preconditioner(self):
        """
        Provide 'preconditioner' property for backwards compatibility.

        Returns
        -------
        <LinearSolver>
            reference to the 'precon' property.
        """
        warn_deprecation("The 'preconditioner' property provides backwards compatibility "
                         "with OpenMDAO <= 1.x ; use 'precon' instead.")
        return self.precon

    @preconditioner.setter
    def preconditioner(self, precon):
        """
        Provide for setting the 'preconditioner' property for backwards compatibility.

        Parameters
        ----------
        precon : <LinearSolver>
            reference to a <LinearSolver> to be assigned to the 'precon' property.
        """
        warn_deprecation("The 'preconditioner' property provides backwards compatibility "
                         "with OpenMDAO <= 1.x ; use 'precon' instead.")
        self.precon = precon<|MERGE_RESOLUTION|>--- conflicted
+++ resolved
@@ -12,12 +12,8 @@
     PETSc = None
 
 from openmdao.solvers.solver import LinearSolver
-<<<<<<< HEAD
 from openmdao.utils.record_util import create_local_meta, update_local_meta
-
-=======
 from openmdao.utils.general_utils import warn_deprecation
->>>>>>> 5b9bbb98
 
 
 KSP_TYPES = [
