"""Define the NonlinearBlockGS class."""

from openmdao.solvers.solver import NonlinearSolver


class NonlinearBlockGS(NonlinearSolver):
    """
    Nonlinear block Gauss-Seidel solver.
    """

    SOLVER = 'NL: NLBGS'

    def _setup_solvers(self, system, depth):
        """
        Assign system instance, set depth, and optionally perform setup.

        Parameters
        ----------
        system : <System>
            pointer to the owning system.
        depth : int
            depth of the current system (already incremented).
        """
        super(NonlinearBlockGS, self)._setup_solvers(system, depth)

        if len(system._subsystems_allprocs) != len(system._subsystems_myproc):
            raise RuntimeError('Nonlinear Gauss-Seidel cannot be used on a parallel group.')

    def _declare_options(self):
        """
        Declare options before kwargs are processed in the init method.
        """

        self.options.declare('use_aitken', type_=bool, default=False,
                             desc='set to True to use Aitken relaxation')
        self.options.declare('aitken_min_factor', default=0.1,
                             desc='lower limit for Aitken relaxation factor')
        self.options.declare('aitken_max_factor', default=1.5,
                             desc='upper limit for Aitken relaxation factor')

    def _iter_initialize(self):
        """
        Perform any necessary pre-processing operations.

        Returns
        -------
        float
            initial error.
        float
            error at the first iteration.
        """

        if self.options['use_aitken']:
            self._aitken_work1 = self._system._outputs._clone()
            self._aitken_work2 = self._system._outputs._clone()
            self._aitken_work3 = self._system._outputs._clone()
            self._aitken_work4 = self._system._outputs._clone()
            self._theta_n_1 = 1.

        return super(NonlinearBlockGS, self)._iter_initialize()

    def _iter_execute(self):
        """
        Perform the operations in the iteration loop.
        """
        system = self._system

<<<<<<< HEAD
        use_aitken = self.options['use_aitken']

        if use_aitken:
            outputs = self._system._outputs
            aitken_min_factor = self.options['aitken_min_factor']
            aitken_max_factor = self.options['aitken_max_factor']

            # some variables that are used for Aitken's relaxation
            delta_outputs_n_1 = self._aitken_work1
            delta_outputs_n = self._aitken_work2
            outputs_n = self._aitken_work3
            temp = self._aitken_work4
            theta_n_1 = self._theta_n_1
            # store a copy of the outputs, used to compute the change in outputs later
            delta_outputs_n.set_vec(outputs)
            # store a copy of the outputs
            outputs_n.set_vec(outputs)

=======
>>>>>>> bb60dd4a
        self._solver_info.append_subsolver()
        for isub, subsys in enumerate(system._subsystems_myproc):
            system._transfer('nonlinear', 'fwd', isub)
            subsys._solve_nonlinear()
            system._check_reconf_update()

<<<<<<< HEAD
        if use_aitken:
            # compute the change in the outputs after the NLBGS iteration
            delta_outputs_n -= outputs
            delta_outputs_n *= -1

            if self._iter_count >= 2:
                # Compute relaxation factor. This method is used by Kenway et al. in
                # "Scalable Parallel Approach for High-Fidelity Steady-State Aero-
                # elastic Analysis and Adjoint Derivative Computations" (ln 22 of Algo 1)

                temp.set_vec(delta_outputs_n)
                temp -= delta_outputs_n_1
                temp_norm = temp.get_norm()
                if temp_norm == 0.:
                    temp_norm = 1e-12 # prevent division by 0 in the next line
                theta_n = theta_n_1 * (1 - temp.dot(delta_outputs_n) / temp_norm ** 2)
                # limit relaxation factor to the specified range
                theta_n = max(aitken_min_factor, min(aitken_max_factor, theta_n))
                # save relaxation factor for the next iteration
                theta_n_1 = theta_n
            else:
                theta_n = 1.

            outputs.set_vec(outputs_n)

            # compute relaxed outputs
            outputs.add_scal_vec(theta_n, delta_outputs_n)

            # save update to use in next iteration
            delta_outputs_n_1.set_vec(delta_outputs_n)

=======
>>>>>>> bb60dd4a
        self._solver_info.pop()

    def _mpi_print_header(self):
        """
        Print header text before solving.
        """
        if (self.options['iprint'] > 0 and self._system.comm.rank == 0):

            pathname = self._system.pathname
            if pathname:
                nchar = len(pathname)
                prefix = self._solver_info.prefix
                header = prefix + "\n"
                header += prefix + nchar * "=" + "\n"
                header += prefix + pathname + "\n"
                header += prefix + nchar * "="
                print(header)<|MERGE_RESOLUTION|>--- conflicted
+++ resolved
@@ -30,7 +30,6 @@
         """
         Declare options before kwargs are processed in the init method.
         """
-
         self.options.declare('use_aitken', type_=bool, default=False,
                              desc='set to True to use Aitken relaxation')
         self.options.declare('aitken_min_factor', default=0.1,
@@ -49,7 +48,6 @@
         float
             error at the first iteration.
         """
-
         if self.options['use_aitken']:
             self._aitken_work1 = self._system._outputs._clone()
             self._aitken_work2 = self._system._outputs._clone()
@@ -64,8 +62,6 @@
         Perform the operations in the iteration loop.
         """
         system = self._system
-
-<<<<<<< HEAD
         use_aitken = self.options['use_aitken']
 
         if use_aitken:
@@ -84,15 +80,14 @@
             # store a copy of the outputs
             outputs_n.set_vec(outputs)
 
-=======
->>>>>>> bb60dd4a
         self._solver_info.append_subsolver()
         for isub, subsys in enumerate(system._subsystems_myproc):
             system._transfer('nonlinear', 'fwd', isub)
             subsys._solve_nonlinear()
             system._check_reconf_update()
 
-<<<<<<< HEAD
+        self._solver_info.pop()
+
         if use_aitken:
             # compute the change in the outputs after the NLBGS iteration
             delta_outputs_n -= outputs
@@ -107,7 +102,7 @@
                 temp -= delta_outputs_n_1
                 temp_norm = temp.get_norm()
                 if temp_norm == 0.:
-                    temp_norm = 1e-12 # prevent division by 0 in the next line
+                    temp_norm = 1e-12  # prevent division by 0 in the next line
                 theta_n = theta_n_1 * (1 - temp.dot(delta_outputs_n) / temp_norm ** 2)
                 # limit relaxation factor to the specified range
                 theta_n = max(aitken_min_factor, min(aitken_max_factor, theta_n))
@@ -124,10 +119,6 @@
             # save update to use in next iteration
             delta_outputs_n_1.set_vec(delta_outputs_n)
 
-=======
->>>>>>> bb60dd4a
-        self._solver_info.pop()
-
     def _mpi_print_header(self):
         """
         Print header text before solving.
