"""LinearSolver that uses PetSC KSP to solve for a system's derivatives."""

import numpy as np
import os
import sys

from openmdao.solvers.solver import LinearSolver
from openmdao.utils.mpi import check_mpi_env

use_mpi = check_mpi_env()
if use_mpi is not False:
    try:
        import petsc4py
        from petsc4py import PETSc
    except ImportError:
        PETSc = None
        if use_mpi is True:
            raise ImportError("Importing petsc4py failed and OPENMDAO_USE_MPI is true.")
else:
    PETSc = None

KSP_TYPES = [
    "richardson",
    "chebyshev",
    "cg",
    "groppcg",
    "pipecg",
    "pipecgrr",
    "cgne",
    "nash",
    "stcg",
    "gltr",
    "fcg",
    "pipefcg",
    "gmres",
    "pipefgmres",
    "fgmres",
    "lgmres",
    "dgmres",
    "pgmres",
    "tcqmr",
    "bcgs",
    "ibcgs",
    "fbcgs",
    "fbcgsr",
    "bcgsl",
    "cgs",
    "tfqmr",
    "cr",
    "pipecr",
    "lsqr",
    "preonly",
    "qcg",
    "bicg",
    "minres",
    "symmlq",
    "lcd",
    "python",
    "gcr",
    "pipegcr",
    "tsirm",
    "cgls"
]


def _get_petsc_vec_array_new(vec):
    """
    Get the array of values for the given PETSc vector.

    Helper function to handle a petsc backwards incompatibility.

    Parameters
    ----------
    vec : petsc vector
        Vector whose data is being requested.

    Returns
    -------
    ndarray
        A readonly copy of the array of values from vec.
    """
    return vec.getArray(readonly=True)


def _get_petsc_vec_array_old(vec):
    """
    Get the array of values for the given PETSc vector.

    Helper function to handle a petsc backwards incompatibility.

    Parameters
    ----------
    vec : petsc vector
        Vector whose data is being requested.

    Returns
    -------
    ndarray
        An array of values from vec.
    """
    return vec.getArray()


if PETSc:
    try:
        petsc_version = petsc4py.__version__
    except AttributeError:  # hack to fix doc-tests
        petsc_version = "3.5"


if PETSc and int((petsc_version).split('.')[1]) >= 6:
    _get_petsc_vec_array = _get_petsc_vec_array_new
else:
    _get_petsc_vec_array = _get_petsc_vec_array_old


class Monitor(object):
    """
    Prints output from PETSc's KSP solvers.

    Callable object given to KSP as a callback for printing the residual.

    Attributes
    ----------
    _solver : _solver
        the openmdao solver.
    _norm : float
        the current norm.
    _norm0 : float
        the norm for the first iteration.
    """

    def __init__(self, solver):
        """
        Store pointer to the openmdao solver and initialize norms.

        Parameters
        ----------
        solver : object
            the openmdao solver.
        """
        self._solver = solver
        self._norm = 1.0
        self._norm0 = 1.0

    def __call__(self, ksp, counter, norm):
        """
        Store norm if first iteration, and print norm.

        Parameters
        ----------
        ksp : object
            the KSP solver.
        counter : int
            the counter.
        norm : float
            the norm.
        """
        if counter == 0 and norm != 0.0:
            self._norm0 = norm
        self._norm = norm

        self._solver._mpi_print(counter, norm, norm / self._norm0)
        self._solver._iter_count += 1


class PETScKrylov(LinearSolver):
    """
    LinearSolver that uses PetSC KSP to solve for a system's derivatives.

    Attributes
    ----------
    precon : Solver
        Preconditioner for linear solve. Default is None for no preconditioner.
    _ksp : dist
        dictionary of KSP instances (keyed on vector name).
    """

    SOLVER = 'LN: PETScKrylov'

    def __init__(self, **kwargs):
        """
        Declare the solver options.

        Parameters
        ----------
        **kwargs : dict
            dictionary of options set by the instantiating class/script.
        """
        super().__init__(**kwargs)

        if PETSc is None:
            raise RuntimeError(f"{self.msginfo}: PETSc is not available. "
                               "Set shell variable OPENMDAO_USE_MPI=1 to detect earlier.")

        # initialize dictionary of KSP instances (keyed on vector name)
        self._ksp = None

        # initialize preconditioner to None
        self.precon = None

    def _declare_options(self):
        """
        Declare options before kwargs are processed in the init method.
        """
        super()._declare_options()

        self.options.declare('ksp_type', default='fgmres', values=KSP_TYPES,
                             desc="KSP algorithm to use. Default is 'fgmres'.")

        self.options.declare('restart', default=1000, types=int,
                             desc='Number of iterations between restarts. Larger values increase '
                             'iteration cost, but may be necessary for convergence')

        self.options.declare('precon_side', default='right', values=['left', 'right'],
                             desc='Preconditioner side, default is right.')

        # changing the default maxiter from the base class
        self.options['maxiter'] = 100

    def _assembled_jac_solver_iter(self):
        """
        Return a generator of linear solvers using assembled jacs.
        """
        if self.options['assemble_jac']:
            yield self
        if self.precon is not None:
            for s in self.precon._assembled_jac_solver_iter():
                yield s

    def _setup_solvers(self, system, depth):
        """
        Assign system instance, set depth, and optionally perform setup.

        Parameters
        ----------
        system : <System>
            pointer to the owning system.
        depth : int
            depth of the current system (already incremented).
        """
        super()._setup_solvers(system, depth)

        if self.precon is not None:
            self.precon._setup_solvers(self._system(), self._depth + 1)

    def _set_solver_print(self, level=2, type_='all'):
        """
        Control printing for solvers and subsolvers in the model.

        Parameters
        ----------
        level : int
            iprint level. Set to 2 to print residuals each iteration; set to 1
            to print just the iteration totals; set to 0 to disable all printing
            except for failures, and set to -1 to disable all printing including failures.
        type_ : str
            Type of solver to set: 'LN' for linear, 'NL' for nonlinear, or 'all' for all.
        """
        super()._set_solver_print(level=level, type_=type_)

        if self.precon is not None and type_ != 'NL':
            self.precon._set_solver_print(level=level, type_=type_)

    def mult(self, mat, in_vec, result):
        """
        Apply Jacobian matrix (KSP Callback).

        The following attributes must be defined when solve is called to
        provide information used in this callback:

        _system : System
            pointer to the owning system.
        _vec_name : str
            the right-hand-side (RHS) vector name.
        _mode : str
            'fwd' or 'rev'.

        Parameters
        ----------
        mat : PETSc.Mat
            PETSc matrix object.
        in_vec : PetSC Vector
            Incoming vector.
        result : PetSC Vector
            Empty array into which we place the matrix-vector product.
        """
        # assign x and b vectors based on mode
        system = self._system()

        if self._mode == 'fwd':
            x_vec = system._vectors['output']['linear']
            b_vec = system._vectors['residual']['linear']
        else:  # rev
            x_vec = system._vectors['residual']['linear']
            b_vec = system._vectors['output']['linear']

        # set value of x vector to KSP provided value
        x_vec.set_val(_get_petsc_vec_array(in_vec))

        # apply linear
        scope_out, scope_in = system._get_scope()
        system._apply_linear(self._assembled_jac, self._rel_systems, self._mode,
                             scope_out, scope_in)

        # stuff resulting value of b vector into result for KSP
        result.array[:] = b_vec.asarray()

    def _linearize_children(self):
        """
        Return a flag that is True when we need to call linearize on our subsystems' solvers.

        Returns
        -------
        boolean
            Flag for indicating child linerization
        """
        precon = self.precon
        return (precon is not None) and (precon._linearize_children())

    def _linearize(self):
        """
        Perform any required linearization operations such as matrix factorization.
        """
        if self.precon is not None:
            self.precon._linearize()

    def solve(self, mode, rel_systems=None):
        """
        Solve the linear system for the problem in self._system().

        The full solution vector is returned.

        Parameters
        ----------
<<<<<<< HEAD
        mode: string
=======
        vec_names : list
            list of vector names.
        mode : string
>>>>>>> 02d084e2
            Derivative mode, can be 'fwd' or 'rev'.
        rel_systems : set of str
            Names of systems relevant to the current solve.
        """
        self._rel_systems = rel_systems
        self._mode = mode

        system = self._system()
        options = self.options

        if system.under_complex_step:
            raise RuntimeError('{}: PETScKrylov solver is not supported under '
                               'complex step.'.format(self.msginfo))

        maxiter = options['maxiter']
        atol = options['atol']
        rtol = options['rtol']

        # assign x and b vectors based on mode
        if self._mode == 'fwd':
            x_vec = system._vectors['output']['linear']
            b_vec = system._vectors['residual']['linear']
        else:  # rev
            x_vec = system._vectors['residual']['linear']
            b_vec = system._vectors['output']['linear']

        # create numpy arrays to interface with PETSc
        sol_array = x_vec.asarray(copy=True)
        rhs_array = b_vec.asarray(copy=True)

        # create PETSc vectors from numpy arrays
        sol_petsc_vec = PETSc.Vec().createWithArray(sol_array, comm=system.comm)
        rhs_petsc_vec = PETSc.Vec().createWithArray(rhs_array, comm=system.comm)

        # run PETSc solver
        self._iter_count = 0
        ksp = self._get_ksp_solver(system)
        ksp.setTolerances(max_it=maxiter, atol=atol, rtol=rtol)
        ksp.solve(rhs_petsc_vec, sol_petsc_vec)

        # stuff the result into the x vector
        x_vec.set_val(sol_array)

        sol_petsc_vec = rhs_petsc_vec = None

    def apply(self, mat, in_vec, result):
        """
        Apply preconditioner.

        Parameters
        ----------
        mat : PETSc.Mat
            PETSc matrix object.
        in_vec : PETSc.Vector
            Incoming vector
        result : PETSc.Vector
            Empty vector in which the preconditioned in_vec is stored.
        """
        if self.precon:
            system = self._system()
            mode = self._mode

            # Need to clear out any junk from the inputs.
            system._vectors['input']['linear'].set_val(0.0)

            # assign x and b vectors based on mode
            if mode == 'fwd':
                x_vec = system._vectors['output']['linear']
                b_vec = system._vectors['residual']['linear']
            else:  # rev
                x_vec = system._vectors['residual']['linear']
                b_vec = system._vectors['output']['linear']

            # set value of b vector to KSP provided value
            b_vec.set_val(_get_petsc_vec_array(in_vec))

            # call the preconditioner
            self._solver_info.append_precon()
            self.precon.solve(mode)
            self._solver_info.pop()

            # stuff resulting value of x vector into result for KSP
            result.array[:] = x_vec.asarray()
        else:
            # no preconditioner, just pass back the incoming vector
            result.array[:] = _get_petsc_vec_array(in_vec)

    def _get_ksp_solver(self, system):
        """
        Get an instance of the KSP solver in `system`.

        Instances will be created on first request and cached for future use.

        Parameters
        ----------
        system : `System`
            Parent `System` object.
<<<<<<< HEAD
=======
        vec_name : string
            name of vector.
>>>>>>> 02d084e2

        Returns
        -------
        KSP
            the KSP solver instance.
        """
        # use cached instance if available
        if self._ksp:
            return self._ksp

        iproc = system.comm.rank
        lsize = np.sum(system._var_sizes['output'][iproc, :])
        size = np.sum(system._var_sizes['output'])

        jac_mat = PETSc.Mat().createPython([(lsize, size), (lsize, size)],
                                           comm=system.comm)
        jac_mat.setPythonContext(self)
        jac_mat.setUp()

        ksp = self._ksp = PETSc.KSP().create(comm=system.comm)

        ksp.setOperators(jac_mat)
        ksp.setType(self.options['ksp_type'])
        ksp.setGMRESRestart(self.options['restart'])
        if self.options['precon_side'] == 'left':
            ksp.setPCSide(PETSc.PC.Side.LEFT)
        else:
            ksp.setPCSide(PETSc.PC.Side.RIGHT)
        ksp.setMonitor(Monitor(self))
        ksp.setInitialGuessNonzero(True)

        pc_mat = ksp.getPC()
        pc_mat.setType('python')
        pc_mat.setPythonContext(self)

        return ksp<|MERGE_RESOLUTION|>--- conflicted
+++ resolved
@@ -333,13 +333,7 @@
 
         Parameters
         ----------
-<<<<<<< HEAD
-        mode: string
-=======
-        vec_names : list
-            list of vector names.
         mode : string
->>>>>>> 02d084e2
             Derivative mode, can be 'fwd' or 'rev'.
         rel_systems : set of str
             Names of systems relevant to the current solve.
@@ -437,11 +431,6 @@
         ----------
         system : `System`
             Parent `System` object.
-<<<<<<< HEAD
-=======
-        vec_name : string
-            name of vector.
->>>>>>> 02d084e2
 
         Returns
         -------
