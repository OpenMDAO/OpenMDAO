"""LinearSolver that uses PetSC KSP to solve for a system's derivatives."""

import numpy as np

from openmdao.solvers.solver import LinearSolver
from openmdao.utils.mpi import check_mpi_env

use_mpi = check_mpi_env()
if use_mpi is not False:
    try:
        import petsc4py
        from petsc4py import PETSc
    except ImportError:
        PETSc = None
        if use_mpi is True:
            raise ImportError("Importing petsc4py failed and OPENMDAO_USE_MPI is true.")
else:
    PETSc = None

KSP_TYPES = [
    "richardson",
    "chebyshev",
    "cg",
    "groppcg",
    "pipecg",
    "pipecgrr",
    "cgne",
    "nash",
    "stcg",
    "gltr",
    "fcg",
    "pipefcg",
    "gmres",
    "pipefgmres",
    "fgmres",
    "lgmres",
    "dgmres",
    "pgmres",
    "tcqmr",
    "bcgs",
    "ibcgs",
    "fbcgs",
    "fbcgsr",
    "bcgsl",
    "cgs",
    "tfqmr",
    "cr",
    "pipecr",
    "lsqr",
    "preonly",
    "qcg",
    "bicg",
    "minres",
    "symmlq",
    "lcd",
    "python",
    "gcr",
    "pipegcr",
    "tsirm",
    "cgls"
]


def _get_petsc_vec_array_new(vec):
    """
    Get the array of values for the given PETSc vector.

    Helper function to handle a petsc backwards incompatibility.

    Parameters
    ----------
    vec : petsc vector
        Vector whose data is being requested.

    Returns
    -------
    ndarray
        A readonly copy of the array of values from vec.
    """
    return vec.getArray(readonly=True)


def _get_petsc_vec_array_old(vec):
    """
    Get the array of values for the given PETSc vector.

    Helper function to handle a petsc backwards incompatibility.

    Parameters
    ----------
    vec : petsc vector
        Vector whose data is being requested.

    Returns
    -------
    ndarray
        An array of values from vec.
    """
    return vec.getArray()


if PETSc:
    try:
        petsc_version = petsc4py.__version__
    except AttributeError:  # hack to fix doc-tests
        petsc_version = "3.5"


if PETSc and int((petsc_version).split('.')[1]) >= 6:
    _get_petsc_vec_array = _get_petsc_vec_array_new
else:
    _get_petsc_vec_array = _get_petsc_vec_array_old


class Monitor(object):
    """
    Prints output from PETSc's KSP solvers.

    Callable object given to KSP as a callback for printing the residual.

    Parameters
    ----------
    solver : object
        The openmdao solver.

    Attributes
    ----------
    _solver : _solver
        The openmdao solver.
    _norm : float
        The current norm.
    _norm0 : float
        The norm for the first iteration.
    """

    def __init__(self, solver):
        """
        Store pointer to the openmdao solver and initialize norms.
        """
        self._solver = solver
        self._norm = 1.0
        self._norm0 = 1.0

    def __call__(self, ksp, counter, norm):
        """
        Store norm if first iteration, and print norm.

        Parameters
        ----------
        ksp : object
            the KSP solver.
        counter : int
            the counter.
        norm : float
            the norm.
        """
        if counter == 0 and norm != 0.0:
            self._norm0 = norm
        self._norm = norm

        self._solver._print_resid_norms(counter, norm, norm / self._norm0)
        self._solver._iter_count += 1


class PETScKrylov(LinearSolver):
    """
    LinearSolver that uses PetSC KSP to solve for a system's derivatives.

    Parameters
    ----------
    **kwargs : dict
        Dictionary of options set by the instantiating class/script.

    Attributes
    ----------
    precon : Solver
        Preconditioner for linear solve. Default is None for no preconditioner.
    _ksp : dist
        Dictionary of KSP instances (keyed on vector name).
    """

    SOLVER = 'LN: PETScKrylov'

    def __init__(self, **kwargs):
        """
        Declare the solver options.
        """
        super().__init__(**kwargs)

        if PETSc is None:
            raise RuntimeError(f"{self.msginfo}: PETSc is not available. "
                               "Set shell variable OPENMDAO_USE_MPI=1 to detect earlier.")

        # initialize dictionary of KSP instances (keyed on vector name)
        self._ksp = None

        # initialize preconditioner to None
        self.precon = None

    def _declare_options(self):
        """
        Declare options before kwargs are processed in the init method.
        """
        super()._declare_options()

        self.options.declare('ksp_type', default='fgmres', values=KSP_TYPES,
                             desc="KSP algorithm to use. Default is 'fgmres'.")

        self.options.declare('restart', default=1000, types=int,
                             desc='Number of iterations between restarts. Larger values increase '
                             'iteration cost, but may be necessary for convergence')

        self.options.declare('precon_side', default='right', values=['left', 'right'],
                             desc='Preconditioner side, default is right.')

        # changing the default maxiter from the base class
        self.options['maxiter'] = 100

    def _assembled_jac_solver_iter(self):
        """
        Return a generator of linear solvers using assembled jacs.
        """
        if self.options['assemble_jac']:
            yield self
        if self.precon is not None:
            for s in self.precon._assembled_jac_solver_iter():
                yield s

    def _setup_solvers(self, system, depth):
        """
        Assign system instance, set depth, and optionally perform setup.

        Parameters
        ----------
        system : <System>
            pointer to the owning system.
        depth : int
            depth of the current system (already incremented).
        """
        super()._setup_solvers(system, depth)

        if self.precon is not None:
            self.precon._setup_solvers(self._system(), self._depth + 1)

    def _set_solver_print(self, level=2, type_='all'):
        """
        Control printing for solvers and subsolvers in the model.

        Parameters
        ----------
        level : int
            iprint level. Set to 2 to print residuals each iteration; set to 1
            to print just the iteration totals; set to 0 to disable all printing
            except for failures, and set to -1 to disable all printing including failures.
        type_ : str
            Type of solver to set: 'LN' for linear, 'NL' for nonlinear, or 'all' for all.
        """
        super()._set_solver_print(level=level, type_=type_)

        if self.precon is not None and type_ != 'NL':
            self.precon._set_solver_print(level=level, type_=type_)

    def mult(self, mat, in_vec, result):
        """
        Apply Jacobian matrix (KSP Callback).

        The following attributes must be defined when solve is called to
        provide information used in this callback:

        _system : System
            pointer to the owning system.
        _vec_name : str
            the right-hand-side (RHS) vector name.
        _mode : str
            'fwd' or 'rev'.

        Parameters
        ----------
        mat : PETSc.Mat
            PETSc matrix object.
        in_vec : PetSC Vector
            Incoming vector.
        result : PetSC Vector
            Empty array into which we place the matrix-vector product.
        """
        # assign x and b vectors based on mode
        system = self._system()

        if self._mode == 'fwd':
            x_vec = system._doutputs
            b_vec = system._dresiduals
        else:  # rev
            x_vec = system._dresiduals
            b_vec = system._doutputs

        # set value of x vector to KSP provided value
        x_vec.set_val(_get_petsc_vec_array(in_vec))

        # apply linear
        scope_out, scope_in = system._get_matvec_scope()
        system._apply_linear(self._assembled_jac, self._rel_systems, self._mode,
                             scope_out, scope_in)

        # stuff resulting value of b vector into result for KSP
        result.array[:] = b_vec.asarray()

    def _linearize_children(self):
        """
        Return a flag that is True when we need to call linearize on our subsystems' solvers.

        Returns
        -------
        bool
            Flag for indicating child linerization
        """
        precon = self.precon
        return (precon is not None) and (precon._linearize_children())

    def _linearize(self):
        """
        Perform any required linearization operations such as matrix factorization.
        """
        if self.precon is not None:
            self.precon._linearize()

    def solve(self, mode, rel_systems=None):
        """
        Solve the linear system for the problem in self._system().

        The full solution vector is returned.

        Parameters
        ----------
        mode : str
            Derivative mode, can be 'fwd' or 'rev'.
        rel_systems : set of str
            Names of systems relevant to the current solve.
        """
        self._rel_systems = rel_systems
        self._mode = mode

        system = self._system()
        options = self.options

        if system.under_complex_step:
            raise RuntimeError('{}: PETScKrylov solver is not supported under '
                               'complex step.'.format(self.msginfo))

        maxiter = options['maxiter']
        atol = options['atol']
        rtol = options['rtol']

        # assign x and b vectors based on mode
        if self._mode == 'fwd':
            x_vec = system._doutputs
            b_vec = system._dresiduals
        else:  # rev
            x_vec = system._dresiduals
            b_vec = system._doutputs

        # create numpy arrays to interface with PETSc
        sol_array = x_vec.asarray(copy=True)
        rhs_array = b_vec.asarray(copy=True)

        # create PETSc vectors from numpy arrays
        sol_petsc_vec = PETSc.Vec().createWithArray(sol_array, comm=system.comm)
        rhs_petsc_vec = PETSc.Vec().createWithArray(rhs_array, comm=system.comm)

        # run PETSc solver
        self._iter_count = 0
        ksp = self._get_ksp_solver(system)
        ksp.setTolerances(max_it=maxiter, atol=atol, rtol=rtol)
        ksp.solve(rhs_petsc_vec, sol_petsc_vec)

        # stuff the result into the x vector
        x_vec.set_val(sol_array)

<<<<<<< HEAD
        if not self._ksp.converged:
=======
        # as of petsc4py v3.20, the 'converged' attribute has been renamed to 'is_converged'
        if hasattr(self._ksp, 'is_converged'):
            if not self._ksp.is_converged:
                self._convergence_failure()
        elif not self._ksp.converged:
>>>>>>> 848cc9b5
            self._convergence_failure()

        sol_petsc_vec = rhs_petsc_vec = None

    def apply(self, mat, in_vec, result):
        """
        Apply preconditioner.

        Parameters
        ----------
        mat : PETSc.Mat
            PETSc matrix object.
        in_vec : PETSc.Vector
            Incoming vector.
        result : PETSc.Vector
            Empty vector in which the preconditioned in_vec is stored.
        """
        if self.precon:
            system = self._system()
            mode = self._mode

            # Need to clear out any junk from the inputs.
            system._dinputs.set_val(0.0)

            # assign x and b vectors based on mode
            if mode == 'fwd':
                x_vec = system._doutputs
                b_vec = system._dresiduals
            else:  # rev
                x_vec = system._dresiduals
                b_vec = system._doutputs

            # set value of b vector to KSP provided value
            b_vec.set_val(_get_petsc_vec_array(in_vec))

            # call the preconditioner
            self._solver_info.append_precon()
            self.precon.solve(mode)
            self._solver_info.pop()

            # stuff resulting value of x vector into result for KSP
            result.array[:] = x_vec.asarray()
        else:
            # no preconditioner, just pass back the incoming vector
            result.array[:] = _get_petsc_vec_array(in_vec)

    def _get_ksp_solver(self, system):
        """
        Get an instance of the KSP solver in `system`.

        Instances will be created on first request and cached for future use.

        Parameters
        ----------
        system : `System`
            Parent `System` object.

        Returns
        -------
        KSP
            the KSP solver instance.
        """
        # use cached instance if available
        if self._ksp:
            return self._ksp

        iproc = system.comm.rank
        lsize = np.sum(system._var_sizes['output'][iproc, :])
        size = np.sum(system._var_sizes['output'])

        jac_mat = PETSc.Mat().createPython([(lsize, size), (lsize, size)],
                                           comm=system.comm)
        jac_mat.setPythonContext(self)
        jac_mat.setUp()

        ksp = self._ksp = PETSc.KSP().create(comm=system.comm)

        ksp.setOperators(jac_mat)
        ksp.setType(self.options['ksp_type'])
        ksp.setGMRESRestart(self.options['restart'])
        if self.options['precon_side'] == 'left':
            ksp.setPCSide(PETSc.PC.Side.LEFT)
        else:
            ksp.setPCSide(PETSc.PC.Side.RIGHT)
        ksp.setMonitor(Monitor(self))
        ksp.setInitialGuessNonzero(True)

        pc_mat = ksp.getPC()
        pc_mat.setType('python')
        pc_mat.setPythonContext(self)

        return ksp<|MERGE_RESOLUTION|>--- conflicted
+++ resolved
@@ -375,15 +375,11 @@
         # stuff the result into the x vector
         x_vec.set_val(sol_array)
 
-<<<<<<< HEAD
-        if not self._ksp.converged:
-=======
         # as of petsc4py v3.20, the 'converged' attribute has been renamed to 'is_converged'
         if hasattr(self._ksp, 'is_converged'):
             if not self._ksp.is_converged:
                 self._convergence_failure()
         elif not self._ksp.converged:
->>>>>>> 848cc9b5
             self._convergence_failure()
 
         sol_petsc_vec = rhs_petsc_vec = None
