"""Define the LinearUserDefined class."""

from openmdao.solvers.solver import LinearSolver


class LinearUserDefined(LinearSolver):
    """
    LinearUserDefined solver.

    This is a solver that wraps a user-written linear solve function.

    Attributes
    ----------
    solve_function : function
        Custom function containing the solve_linear function. The default is None, which means
        the name defaults to "solve_linear".
    """

    SOLVER = 'LN: USER'

    def __init__(self, solve_function=None, **kwargs):
        """
        Initialize all attributes.

        Parameters
        ----------
        solve_function : function
            Custom function containing the solve_linear function. The default is None, which means
            the name defaults to "solve_linear".
        **kwargs : dict
            Options dictionary.
        """
        super().__init__(**kwargs)

        self.solve_function = solve_function

    def solve(self, mode, rel_systems=None):
        """
        Solve the linear system for the problem in self._system().

        The full solution vector is returned.

        Parameters
        ----------
<<<<<<< HEAD
        mode: string
=======
        vec_names : list
            list of vector names.
        mode : string
>>>>>>> 02d084e2
            Derivative mode, can be 'fwd' or 'rev'.
        rel_systems : set of str
            Set of names of relevant systems based on the current linear solve.
        """
        self._rel_systems = rel_systems
        self._mode = mode

        system = self._system()
        solve = self.solve_function

        if solve is None:
            solve = system.solve_linear

        d_outputs = system._vectors['output']['linear']
        d_resids = system._vectors['residual']['linear']

        self._iter_count = 0

        # run custom solver
        with system._unscaled_context(outputs=[d_outputs], residuals=[d_resids]):
            solve(d_outputs, d_resids, mode)<|MERGE_RESOLUTION|>--- conflicted
+++ resolved
@@ -42,13 +42,7 @@
 
         Parameters
         ----------
-<<<<<<< HEAD
-        mode: string
-=======
-        vec_names : list
-            list of vector names.
         mode : string
->>>>>>> 02d084e2
             Derivative mode, can be 'fwd' or 'rev'.
         rel_systems : set of str
             Set of names of relevant systems based on the current linear solve.
