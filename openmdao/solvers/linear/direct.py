"""LinearSolver that uses linalg.solve or LU factor/solve."""

import warnings

import numpy as np
import scipy.linalg
import scipy.sparse.linalg
from scipy.sparse import csc_matrix

from openmdao.solvers.solver import LinearSolver
from openmdao.matrices.dense_matrix import DenseMatrix
from openmdao.utils.array_utils import identity_column_iter
from openmdao.solvers.linear.linear_rhs_checker import LinearRHSChecker


def index_to_varname(system, loc):
    """
    Given a matrix location, return the name of the variable associated with that index.

    Parameters
    ----------
    system : <System>
        System containing the Directsolver.
    loc : int
        Index of row or column.

    Returns
    -------
    str
        String containing variable absolute name (and promoted name if there is one) and index.
    """
    start = end = 0
<<<<<<< HEAD
    varsizes = np.sum(system._owned_sizes, axis=0)
    varname = None
=======
    varsizes = np.sum(system._owned_output_sizes, axis=0)
>>>>>>> 40914410
    for i, name in enumerate(system._resolver.abs_iter('output')):
        end += varsizes[i]
        if loc < end:
            varname = system._resolver.abs2prom(name, 'output')
            break
        start = end

    if varname == name:
        name_string = "'{}' index {}.".format(varname, loc - start)
    else:
        name_string = "'{}' ('{}') index {}.".format(varname, name, loc - start)

    return name_string


def loc_to_error_msg(system, loc_txt, loc):
    """
    Given a matrix location, format a coherent error message when matrix is singular.

    Parameters
    ----------
    system : <System>
        System containing the Directsolver.
    loc_txt : str
        Either 'row' or 'col'.
    loc : int
        Index of row or column.

    Returns
    -------
    str
        New error string.
    """
    names = index_to_varname(system, loc)
    msg = "Singular entry found in {} for {} associated with state/residual " + names
    return msg.format(system.msginfo, loc_txt)


def format_singular_error(system, matrix):
    """
    Format a coherent error message for any ill-conditioned mmatrix.

    Parameters
    ----------
    system : <System>
        System containing the Directsolver.
    matrix : ndarray
        Matrix of interest.

    Returns
    -------
    str
        New error string.
    """
    if scipy.sparse.issparse(matrix):
        matrix = matrix.toarray()

    if np.any(np.isnan(matrix)):
        # There is a nan in the matrix.
        return format_nan_error(system, matrix)

    zero_rows = np.where(~matrix.any(axis=1))[0]
    zero_cols = np.where(~matrix.any(axis=0))[0]
    if zero_cols.size <= zero_rows.size:

        if zero_rows.size == 0:
            # In this case, some row is a linear combination of the other rows.

            # SVD gives us some information that may help locate the source of the problem.
            try:
                u, _, _ = np.linalg.svd(matrix)

            except Exception:
                msg = f"Jacobian in '{system.pathname}' is not full rank, but OpenMDAO was " + \
                      "not able to determine which rows or columns."
                return msg

            # Nonzero elements in the left singular vector show the rows that contribute strongly to
            # the singular subspace. Note that sometimes extra rows/cols are included in the set,
            # currently don't have a good way to pare them down.
            tol = 1e-15
            u_sing = np.abs(u[:, -1])
            left_idx = np.where(u_sing > tol)[0]

            msg = "Jacobian in '{}' is not full rank. The following set of states/residuals " + \
                  "contains one or more equations that is a linear combination of the others: \n"

            for loc in left_idx:
                name = index_to_varname(system, loc)
                msg += ' ' + name + '\n'

            if len(left_idx) > 2:
                msg += "Note that the problem may be in a single Component."

            return msg.format(system.pathname)

        loc_txt = "row"
        loc = zero_rows[0]
    else:
        loc_txt = "column"
        loc = zero_cols[0]

    return loc_to_error_msg(system, loc_txt, loc)


def format_nan_error(system, matrix):
    """
    Format a coherent error message when the matrix contains NaN.

    Parameters
    ----------
    system : <System>
        System containing the Directsolver.
    matrix : ndarray
        Matrix of interest.

    Returns
    -------
    str
        New error string.
    """
    # Because of how we built the matrix, a NaN in a comp causes the whole row to be NaN, so we
    # need to associate each index with a variable.
    varsizes = np.sum(system._owned_output_sizes, axis=0)

    nanrows = np.zeros(matrix.shape[0], dtype=bool)
    nanrows[np.where(np.isnan(matrix))[0]] = True

    varnames = []
    start = end = 0
    for i, name in enumerate(system._resolver.abs_iter('output')):
        end += varsizes[i]
        if np.any(nanrows[start:end]):
            varnames.append("'%s'" % system._resolver.abs2prom(name, 'output'))
        start = end

    msg = "NaN entries found in {} for rows associated with states/residuals [{}]."
    return msg.format(system.msginfo, ', '.join(varnames))


class DirectSolver(LinearSolver):
    """
    LinearSolver that uses linalg.solve or LU factor/solve.

    Parameters
    ----------
    **kwargs : dict
        Options dictionary.

    Attributes
    ----------
    _lin_rhs_checker : LinearRHSChecker or None
        Object for checking the right-hand side of the linear solve.
    """

    SOLVER = 'LN: Direct'

    def __init__(self, **kwargs):
        """
        Declare the solver options.
        """
        super().__init__(**kwargs)
        self._lin_rhs_checker = None

    def _declare_options(self):
        """
        Declare options before kwargs are processed in the init method.
        """
        super()._declare_options()

        self.options.declare('err_on_singular', types=bool, default=True,
                             desc="Raise an error if LU decomposition is singular.")

        self.options.declare('rhs_checking', types=(bool, dict),
                             default=False,
                             desc="If True, check RHS vs. cache and/or zero to avoid some solves."
                             "Can also be set to a dict of options for the LinearRHSChecker to "
                             "allow finer control over it. Allowed options are: "
                             f"{LinearRHSChecker.options}")

        # this solver does not iterate
        self.options.undeclare("maxiter")
        self.options.undeclare("err_on_non_converge")

        self.options.undeclare("atol")
        self.options.undeclare("rtol")

        # Use an assembled jacobian by default.
        self.options['assemble_jac'] = True

        self.supports['implicit_components'] = True

    def _setup_solvers(self, system, depth):
        """
        Assign system instance, set depth, and optionally perform setup.

        Parameters
        ----------
        system : <System>
            pointer to the owning system.
        depth : int
            depth of the current system (already incremented).
        """
        super()._setup_solvers(system, depth)
        self._disallow_distrib_solve()
        self._lin_rhs_checker = LinearRHSChecker.create(self._system(),
                                                        self.options['rhs_checking'])

    def _needs_linearize_children(self):
        """
        Return a flag that is True when we need to call linearize on our subsystems' solvers.

        Returns
        -------
        boolean
            Flag for indicating child linearization.
        """
        return False

    def can_solve_cycle(self):
        """
        Return True if this solver can solve groups with cycles.

        Returns
        -------
        bool
            True if this solver can solve groups with cycles.
        """
        return True

    def use_relevance(self):
        """
        Return True if relevance should be active.

        Returns
        -------
        bool
            True if relevance should be active.
        """
        return False

    def _build_mtx(self):
        """
        Assemble a Jacobian matrix by matrix-vector-product with columns of identity.

        Returns
        -------
        ndarray
            Jacobian matrix.
        """
        system = self._system()
        bvec = system._dresiduals
        xvec = system._doutputs

        # First make a backup of the vectors
        b_data = bvec.asarray(copy=True)
        x_data = xvec.asarray(copy=True)

        nmtx = x_data.size
        seed = np.zeros(x_data.size)
        mtx = np.empty((nmtx, nmtx), dtype=b_data.dtype)
        scope_out, scope_in = system._get_matvec_scope()

        # temporarily disable relevance to avoid creating a singular matrix
        with system._relevance.active(False):
            # Assemble the Jacobian by running the identity matrix through apply_linear
            for i, seed in enumerate(identity_column_iter(seed)):
                # set value of x vector to provided value
                xvec.set_val(seed)

                # apply linear
                system._apply_linear(self._assembled_jac, 'fwd', scope_out, scope_in)

                # put new value in out_vec
                mtx[:, i] = bvec.asarray()

        # Restore the backed-up vectors
        bvec.set_val(b_data)
        xvec.set_val(x_data)

        return mtx

    def _linearize(self):
        """
        Perform factorization.
        """
        system = self._system()
        nproc = system.comm.size

        if system._get_assembled_jac() is not None:
            matrix = system._assembled_jac.get_dr_do_matrix()

            if matrix is None:
                # this happens if we're not rank 0 when using owned_sizes
                self._lu = self._lup = None

            # Perform dense or sparse lu factorization.
            elif isinstance(matrix, csc_matrix):
                try:
                    self._lu = scipy.sparse.linalg.splu(matrix)
                except RuntimeError:
                    raise RuntimeError(format_singular_error(system, matrix))

            elif isinstance(matrix, np.ndarray):  # dense
                # During LU decomposition, detect singularities and warn user.
                with warnings.catch_warnings():
                    if self.options['err_on_singular']:
                        warnings.simplefilter('error', RuntimeWarning)
                    try:
                        self._lup = scipy.linalg.lu_factor(matrix)
                    except RuntimeWarning:
                        raise RuntimeError(format_singular_error(system, matrix))

                    # NaN in matrix.
                    except ValueError:
                        raise RuntimeError(format_nan_error(system, matrix))

            # Note: calling scipy.sparse.linalg.splu on a COO actually transposes
            # the matrix during conversion to csc prior to LU decomp, so we can't use COO.
            else:
                raise RuntimeError("Direct solver not implemented for matrix type %s"
                                   " in %s." % (type(matrix), system.msginfo))
        else:
            if nproc > 1:
                raise RuntimeError("DirectSolvers without an assembled jacobian are not supported "
                                   "when running under MPI if comm.size > 1.")

            mtx = self._build_mtx()

            # During LU decomposition, detect singularities and warn user.
            with warnings.catch_warnings():

                if self.options['err_on_singular']:
                    warnings.simplefilter('error', RuntimeWarning)

                try:
                    self._lup = scipy.linalg.lu_factor(mtx)

                except RuntimeWarning:
                    raise RuntimeError(format_singular_error(system, mtx))

                # NaN in matrix.
                except ValueError:
                    raise RuntimeError(format_nan_error(system, mtx))

        if self._lin_rhs_checker is not None:
            self._lin_rhs_checker.clear()

    def _inverse(self):
        """
        Return the inverse Jacobian.

        This is only used by the Broyden solver when calculating a full model Jacobian. Since it
        is only done for a single RHS, no need for LU.

        Returns
        -------
        ndarray
            Inverse Jacobian.
        """
        system = self._system()
        nproc = system.comm.size

        if system._get_assembled_jac() is not None:
            matrix = system._assembled_jac.get_dr_do_matrix()

            if matrix is None:
                # This happens if we're not rank 0 and owned_sizes are being used
                sz = np.sum(system._owned_output_sizes)
                inv_jac = np.zeros((sz, sz))

            # Dense and Sparse matrices have their own inverse method.
            elif isinstance(matrix, np.ndarray):
                # Detect singularities and warn user.
                with warnings.catch_warnings():
                    if self.options['err_on_singular']:
                        warnings.simplefilter('error', RuntimeWarning)
                    try:
                        inv_jac = scipy.linalg.inv(matrix)
                    except RuntimeWarning:
                        raise RuntimeError(format_singular_error(system, matrix))

                    # NaN in matrix.
                    except ValueError:
                        raise RuntimeError(format_nan_error(system, matrix))

            elif isinstance(matrix, csc_matrix):
                try:
                    inv_jac = scipy.sparse.linalg.inv(matrix)
                except RuntimeError:
                    raise RuntimeError(format_singular_error(system, matrix))

                # to prevent broadcasting errors later, make sure inv_jac is 2D
                # scipy.sparse.linalg.inv returns a shape (1,) array if matrix is shape (1,1)
                if inv_jac.size == 1:
                    inv_jac = inv_jac.reshape((1, 1))
            else:
                raise RuntimeError("Direct solver not implemented for matrix type %s"
                                   " in %s." % (type(matrix), system.msginfo))

        else:
            if nproc > 1:
                raise RuntimeError("BroydenSolvers without an assembled jacobian are not supported "
                                   "when running under MPI if comm.size > 1.")
            mtx = self._build_mtx()

            # During inversion detect singularities and warn user.
            with warnings.catch_warnings():

                if self.options['err_on_singular']:
                    warnings.simplefilter('error', RuntimeWarning)

                try:
                    inv_jac = scipy.linalg.inv(mtx)

                except RuntimeWarning:
                    raise RuntimeError(format_singular_error(system, mtx))

                # NaN in matrix.
                except ValueError:
                    raise RuntimeError(format_nan_error(system, mtx))

        return inv_jac

    def solve(self, mode, rel_systems=None):
        """
        Run the solver.

        Parameters
        ----------
        mode : str
            'fwd' or 'rev'.
        rel_systems : set of str
            Names of systems relevant to the current solve.  Deprecated.
        """
        system = self._system()

        d_residuals = system._dresiduals
        d_outputs = system._doutputs

        # assign x and b vectors based on mode
        if mode == 'fwd':
            x_vec = d_outputs.asarray()
            b_vec = d_residuals.asarray()
            trans_lu = 0
            trans_splu = 'N'
        else:  # rev
            x_vec = d_residuals.asarray()
            b_vec = d_outputs.asarray()
            trans_lu = 1
            trans_splu = 'T'

            if self._lin_rhs_checker is not None:
                sol_array, is_zero = self._lin_rhs_checker.get_solution(b_vec, system)
                if is_zero:
                    x_vec[:] = 0.0
                    return
                if sol_array is not None:
                    x_vec[:] = sol_array
                    return

        # AssembledJacobians are unscaled.
        if system._get_assembled_jac() is not None:
            full_b = b_vec

            with system._unscaled_context(outputs=[d_outputs], residuals=[d_residuals]):
                if isinstance(system._assembled_jac._dr_do_mtx, DenseMatrix):
                    sol_array = scipy.linalg.lu_solve(self._lup, full_b, trans=trans_lu)
                else:
                    sol_array = self._lu.solve(full_b, trans_splu)

                x_vec[:] = sol_array

        # matrix-vector-product generated jacobians are scaled.
        else:
            x_vec[:] = sol_array = scipy.linalg.lu_solve(self._lup, b_vec, trans=trans_lu)

        if not system.under_complex_step and self._lin_rhs_checker is not None and mode == 'rev':
            self._lin_rhs_checker.add_solution(b_vec, sol_array, copy=True)

    def preferred_sparse_format(self):
        """
        Return the preferred sparse format for the dr/do matrix of a split jacobian.

        Returns
        -------
        str
            The preferred sparse format for the dr/do matrix of a split jacobian.
        """
        return 'csc'<|MERGE_RESOLUTION|>--- conflicted
+++ resolved
@@ -30,12 +30,7 @@
         String containing variable absolute name (and promoted name if there is one) and index.
     """
     start = end = 0
-<<<<<<< HEAD
-    varsizes = np.sum(system._owned_sizes, axis=0)
-    varname = None
-=======
     varsizes = np.sum(system._owned_output_sizes, axis=0)
->>>>>>> 40914410
     for i, name in enumerate(system._resolver.abs_iter('output')):
         end += varsizes[i]
         if loc < end:
