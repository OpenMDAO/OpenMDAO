"""Define the ParallelGroup class."""

from openmdao.core.group import Group


class ParallelGroup(Group):
    """
    Class used to group systems together to be executed in parallel.

    Parameters
    ----------
    **kwargs : dict
        Dict of arguments available here and in all descendants of this Group.
    """

    def __init__(self, **kwargs):
        """
        Set the mpi_proc_allocator option to 'parallel'.
        """
        super().__init__(**kwargs)
        self._mpi_proc_allocator.parallel = True

    def _configure(self):
        """
        Configure our model recursively to assign any children settings.

        Highest system's settings take precedence.
        """
        super()._configure()
        if self.comm.size > 1:
            self._has_guess = any(self.comm.allgather(self._has_guess))

    def _get_sys_promotion_tree(self, tree):
        tree = super()._get_sys_promotion_tree(tree)

        if self.comm.size > 1:
            prefix = self.pathname + '.' if self.pathname else ''
            subtree = {n: data for n, data in tree.items() if n.startswith(prefix)}
            for sub in self.comm.allgather(subtree):  # TODO: make this more efficient
                for n, data in sub.items():
                    if n not in tree:
                        tree[n] = data

        return tree

    def _ordered_comp_name_iter(self):
        """
        Yield contained component pathnames in order of execution.

        For components within ParallelGroups, true execution order is unknown so components
        will be ordered by rank within a ParallelGroup.
        """
        if self.comm.size > 1:
            names = []
            for s in self._subsystems_myproc:
                if isinstance(s, Group):
                    names.extend(s._ordered_comp_name_iter())
                else:
                    names.append(s.pathname)
            seen = set()
            for ranknames in self.comm.allgather(names):
                for name in ranknames:
                    if name not in seen:
                        yield name
                        seen.add(name)
        else:
            yield from super()._ordered_comp_name_iter()

<<<<<<< HEAD
    def comm_info_iter(self):
        """
        Yield comm size and rank for this system and all subsystems.

        Yields
        ------
        tuple
            A tuple of the form (abs_name, comm_size).
        """
        if self.comm.size > 1:
            for info in self.comm.allgather(list(super().comm_info_iter())):
                yield from info
        else:
            yield from super().comm_info_iter()
=======
    def _declared_partials_iter(self):
        """
        Iterate over all declared partials.

        Yields
        ------
        (key, meta) : (key, dict)
            key: a tuple of the form (of, wrt)
            meta: a dict containing the partial metadata
        """
        if self.comm.size > 1:
            if self._gather_full_data():
                gathered = self.comm.allgather(self._subjacs_info)
            else:
                gathered = self.comm.allgather({})
            seen = set()
            for rankdict in gathered:
                for key, meta in rankdict.items():
                    if key not in seen:
                        yield key, meta
                        seen.add(key)
        else:
            yield from super()._declared_partials_iter()

    def _get_missing_partials(self, missing):
        """
        Return a list of (of, wrt) tuples for which derivatives have not been declared.

        Parameters
        ----------
        missing : dict
            Dictionary containing list of missing derivatives keyed by system pathname.
        """
        if self.comm.size > 1:
            msng = {}
            super()._get_missing_partials(msng)
            if self._gather_full_data():
                gathered = self.comm.allgather(msng)
            else:
                gathered = self.comm.allgather({})
            seen = set()
            for rankdict in gathered:
                for sysname, mset in rankdict.items():
                    if sysname not in seen:
                        missing[sysname] = mset
                        seen.add(sysname)
        else:
            super()._get_missing_partials(missing)
>>>>>>> b02cb344
<|MERGE_RESOLUTION|>--- conflicted
+++ resolved
@@ -66,7 +66,6 @@
         else:
             yield from super()._ordered_comp_name_iter()
 
-<<<<<<< HEAD
     def comm_info_iter(self):
         """
         Yield comm size and rank for this system and all subsystems.
@@ -81,7 +80,7 @@
                 yield from info
         else:
             yield from super().comm_info_iter()
-=======
+
     def _declared_partials_iter(self):
         """
         Iterate over all declared partials.
@@ -129,5 +128,4 @@
                         missing[sysname] = mset
                         seen.add(sysname)
         else:
-            super()._get_missing_partials(missing)
->>>>>>> b02cb344
+            super()._get_missing_partials(missing)