"""Define the ExplicitComponent class."""

from __future__ import division

import numpy as np
from six import itervalues, iteritems
from six.moves import range

from openmdao.core.component import Component
from openmdao.utils.class_util import overrides_method
from openmdao.recorders.recording_iteration_stack import Recording

_inst_functs = ['compute_jacvec_product', 'compute_multi_jacvec_product']


class ExplicitComponent(Component):
    """
    Class to inherit from when all output variables are explicit.

    Attributes
    ----------
    _inst_functs : dict
        Dictionary of names mapped to bound methods.
    _has_compute_partials : bool
        If True, the instance overrides compute_partials.
    """

    def __init__(self, **kwargs):
        """
        Store some bound methods so we can detect runtime overrides.

        Parameters
        ----------
        **kwargs : dict of keyword arguments
            Keyword arguments that will be mapped into the Component options.
        """
        super(ExplicitComponent, self).__init__(**kwargs)

        self._inst_functs = {name: getattr(self, name, None) for name in _inst_functs}
        self._has_compute_partials = overrides_method('compute_partials', self, ExplicitComponent)
        self.options.undeclare('assembled_jac_type')

    def _configure(self):
        """
        Configure this system to assign children settings and detect if matrix_free.
        """
        new_jacvec_prod = getattr(self, 'compute_jacvec_product', None)
        new_multi_jacvec_prod = getattr(self, 'compute_multi_jacvec_product', None)

        self.supports_multivecs = (overrides_method('compute_multi_jacvec_product',
                                                    self, ExplicitComponent) or
                                   (new_multi_jacvec_prod is not None and
                                    new_multi_jacvec_prod !=
                                    self._inst_functs['compute_multi_jacvec_product']))
        self.matrix_free = self.supports_multivecs or (
            overrides_method('compute_jacvec_product', self, ExplicitComponent) or
            (new_jacvec_prod is not None and
             new_jacvec_prod != self._inst_functs['compute_jacvec_product']))

    def _get_partials_varlists(self):
        """
        Get lists of 'of' and 'wrt' variables that form the partial jacobian.

        Returns
        -------
        tuple(list, list)
            'of' and 'wrt' variable lists.
        """
        of = list(self._var_allprocs_prom2abs_list['output'])
        wrt = list(self._var_allprocs_prom2abs_list['input'])
        return of, wrt

    def _get_partials_var_sizes(self):
        """
        Get sizes of 'of' and 'wrt' variables that form the partial jacobian.

        Returns
        -------
        tuple(ndarray, ndarray)
            'of' and 'wrt' variable sizes.
        """
        iproc = self.comm.rank
        out_sizes = self._var_sizes['nonlinear']['output'][iproc]
        in_sizes = self._var_sizes['nonlinear']['input'][iproc]
        return out_sizes, in_sizes

    def _setup_partials(self, recurse=True):
        """
        Call setup_partials in components.

        Parameters
        ----------
        recurse : bool
            Whether to call this method in subsystems.
        """
        super(ExplicitComponent, self)._setup_partials()

        abs2meta = self._var_abs2meta
        abs2prom_out = self._var_abs2prom['output']

        # Note: These declare calls are outside of setup_partials so that users do not have to
        # call the super version of setup_partials. This is still in the final setup.
        for out_abs in self._var_abs_names['output']:
            meta = abs2meta[out_abs]
            out_name = abs2prom_out[out_abs]
            arange = np.arange(meta['size'])

            # No need to FD outputs wrt other outputs
            abs_key = (out_abs, out_abs)
            if abs_key in self._subjacs_info:
                if 'method' in self._subjacs_info[abs_key]:
                    del self._subjacs_info[abs_key]['method']

            dct = {
                'rows': arange,
                'cols': arange,
                'value': np.full(meta['size'], -1.),
                'dependent': True,
            }

            # ExplicitComponent jacobians have -1 on the diagonal.
<<<<<<< HEAD
            self._declare_partials(out_name, out_name, dct)
=======
            if arange.size > 0:
                self._declare_partials(out_name, out_name, rows=arange, cols=arange,
                                       val=np.full(meta['size'], -1.))
>>>>>>> fe75eb79

    def _setup_jacobians(self, recurse=True):
        """
        Set and populate jacobian.

        Parameters
        ----------
        recurse : bool
            If True, setup jacobians in all descendants. (ignored)
        """
        if self._use_derivatives:
            if self._approx_coloring_info is not None:
                self._setup_approx_coloring()

            self._set_partials_meta()

    def add_output(self, name, val=1.0, shape=None, units=None, res_units=None, desc='',
                   lower=None, upper=None, ref=1.0, ref0=0.0, res_ref=None):
        """
        Add an output variable to the component.

        For ExplicitComponent, res_ref defaults to the value in res unless otherwise specified.

        Parameters
        ----------
        name : str
            name of the variable in this component's namespace.
        val : float or list or tuple or ndarray
            The initial value of the variable being added in user-defined units. Default is 1.0.
        shape : int or tuple or list or None
            Shape of this variable, only required if val is not an array.
            Default is None.
        units : str or None
            Units in which the output variables will be provided to the component during execution.
            Default is None, which means it has no units.
        res_units : str or None
            Units in which the residuals of this output will be given to the user when requested.
            Default is None, which means it has no units.
        desc : str
            description of the variable.
        lower : float or list or tuple or ndarray or None
            lower bound(s) in user-defined units. It can be (1) a float, (2) an array_like
            consistent with the shape arg (if given), or (3) an array_like matching the shape of
            val, if val is array_like. A value of None means this output has no lower bound.
            Default is None.
        upper : float or list or tuple or ndarray or None
            upper bound(s) in user-defined units. It can be (1) a float, (2) an array_like
            consistent with the shape arg (if given), or (3) an array_like matching the shape of
            val, if val is array_like. A value of None means this output has no upper bound.
            Default is None.
        ref : float
            Scaling parameter. The value in the user-defined units of this output variable when
            the scaled value is 1. Default is 1.
        ref0 : float
            Scaling parameter. The value in the user-defined units of this output variable when
            the scaled value is 0. Default is 0.
        res_ref : float
            Scaling parameter. The value in the user-defined res_units of this output's residual
            when the scaled value is 1. Default is None, which means residual scaling matches
            output scaling.

        Returns
        -------
        dict
            metadata for added variable
        """
        if res_ref is None:
            res_ref = ref

        return super(ExplicitComponent, self).add_output(name,
                                                         val=val, shape=shape, units=units,
                                                         res_units=res_units, desc=desc,
                                                         lower=lower, upper=upper,
                                                         ref=ref, ref0=ref0, res_ref=res_ref)

    def _set_partials_meta(self):
        """
        Set subjacobian info into our jacobian.
        """
        info = self._approx_coloring_info
        # if coloring has been specified, we don't want to have multiple
        # approximations for the same subjac, so don't register any new
        # approximations when the wrt matches those used in the coloring.
        if info is not None and info['coloring'] is not None:
            # static coloring has been specified
            wrt_matches = info['wrt_matches']
        else:
            wrt_matches = ()

        # TODO: check to see if this entire loop can be skipped if no approximations
        # are being done.  ImplicitComponent doesn't set value in it's _set_partials_meta,
        # so either there's a bug there or the code here is doing something unnecessary
        for abs_key, meta in iteritems(self._subjacs_info):

            # if there isn't a declared partial value, set it to a dense matrix
            if meta['value'] is None:
                meta['value'] = np.zeros(meta['shape'])

            if 'method' in meta and abs_key[1] not in wrt_matches:
                method = meta['method']
                # Don't approximate output wrt output.``
                if (method is not None and method in self._approx_schemes and abs_key[1]
                        not in self._outputs._views_flat):
                    self._approx_schemes[method].add_approximation(abs_key, meta)

    def _apply_nonlinear(self):
        """
        Compute residuals. The model is assumed to be in a scaled state.
        """
        outputs = self._outputs
        residuals = self._residuals
        with Recording(self.pathname + '._apply_nonlinear', self.iter_count, self):
            with self._unscaled_context(outputs=[outputs], residuals=[residuals]):
                residuals.set_vec(outputs)

                # Sign of the residual is minus the sign of the output vector.
                residuals *= -1.0

                self._inputs.read_only = True
                try:
                    if self._discrete_inputs or self._discrete_outputs:
                        self.compute(self._inputs, self._outputs, self._discrete_inputs,
                                     self._discrete_outputs)
                    else:
                        self.compute(self._inputs, self._outputs)
                finally:
                    self._inputs.read_only = False

                residuals += outputs
                outputs -= residuals

    def _solve_nonlinear(self):
        """
        Compute outputs. The model is assumed to be in a scaled state.
        """
        super(ExplicitComponent, self)._solve_nonlinear()

        with Recording(self.pathname + '._solve_nonlinear', self.iter_count, self):
            with self._unscaled_context(outputs=[self._outputs], residuals=[self._residuals]):
                self._residuals.set_const(0.0)
                self._inputs.read_only = True
                try:
                    if self._discrete_inputs or self._discrete_outputs:
                        self.compute(self._inputs, self._outputs, self._discrete_inputs,
                                     self._discrete_outputs)
                    else:
                        self.compute(self._inputs, self._outputs)
                finally:
                    self._inputs.read_only = False

    def _apply_linear(self, jac, vec_names, rel_systems, mode, scope_out=None, scope_in=None):
        """
        Compute jac-vec product. The model is assumed to be in a scaled state.

        Parameters
        ----------
        jac : Jacobian or None
            If None, use local jacobian, else use jac.
        vec_names : [str, ...]
            list of names of the right-hand-side vectors.
        rel_systems : set of str
            Set of names of relevant systems based on the current linear solve.
        mode : str
            'fwd' or 'rev'.
        scope_out : set or None
            Set of absolute output names in the scope of this mat-vec product.
            If None, all are in the scope.
        scope_in : set or None
            Set of absolute input names in the scope of this mat-vec product.
            If None, all are in the scope.
        """
        J = self._jacobian if jac is None else jac

        for vec_name in vec_names:
            if vec_name not in self._rel_vec_names:
                continue

            with self._matvec_context(vec_name, scope_out, scope_in, mode) as vecs:
                d_inputs, d_outputs, d_residuals = vecs

                # Jacobian and vectors are all scaled, unitless
                J._apply(self, d_inputs, d_outputs, d_residuals, mode)

                # if we're not matrix free, we can skip the bottom of
                # this loop because compute_jacvec_product does nothing.
                if not self.matrix_free:
                    continue

                # Jacobian and vectors are all unscaled, dimensional
                with self._unscaled_context(
                        outputs=[self._outputs], residuals=[d_residuals]):

                    # set appropriate vectors to read_only to help prevent user error
                    self._inputs.read_only = True
                    if mode == 'fwd':
                        d_inputs.read_only = True
                    elif mode == 'rev':
                        d_residuals.read_only = True

                    try:
                        # We used to negate the residual here, and then re-negate after the hook
                        if d_inputs._ncol > 1:
                            if self.supports_multivecs:
                                self.compute_multi_jacvec_product(self._inputs, d_inputs,
                                                                  d_residuals, mode)
                            else:
                                for i in range(d_inputs._ncol):
                                    # need to make the multivecs look like regular single vecs
                                    # since the component doesn't know about multivecs.
                                    d_inputs._icol = i
                                    d_residuals._icol = i
                                    self.compute_jacvec_product(self._inputs, d_inputs,
                                                                d_residuals, mode)
                                d_inputs._icol = None
                                d_residuals._icol = None
                        else:
                            self.compute_jacvec_product(self._inputs, d_inputs,
                                                        d_residuals, mode)
                    finally:
                        self._inputs.read_only = False
                        d_inputs.read_only = d_residuals.read_only = False

    def _solve_linear(self, vec_names, mode, rel_systems):
        """
        Apply inverse jac product. The model is assumed to be in a scaled state.

        Parameters
        ----------
        vec_names : [str, ...]
            list of names of the right-hand-side vectors.
        mode : str
            'fwd' or 'rev'.
        rel_systems : set of str
            Set of names of relevant systems based on the current linear solve.

        """
        for vec_name in vec_names:
            if vec_name in self._rel_vec_names:
                d_outputs = self._vectors['output'][vec_name]
                d_residuals = self._vectors['residual'][vec_name]

                if mode == 'fwd':
                    if self._has_resid_scaling:
                        with self._unscaled_context(outputs=[d_outputs],
                                                    residuals=[d_residuals]):
                            d_outputs.set_vec(d_residuals)
                    else:
                        d_outputs.set_vec(d_residuals)

                    # ExplicitComponent jacobian defined with -1 on diagonal.
                    d_outputs *= -1.0

                else:  # rev
                    if self._has_resid_scaling:
                        with self._unscaled_context(outputs=[d_outputs],
                                                    residuals=[d_residuals]):
                            d_residuals.set_vec(d_outputs)
                    else:
                        d_residuals.set_vec(d_outputs)

                    # ExplicitComponent jacobian defined with -1 on diagonal.
                    d_residuals *= -1.0

    def _linearize(self, jac=None, sub_do_ln=False):
        """
        Compute jacobian / factorization. The model is assumed to be in a scaled state.

        Parameters
        ----------
        jac : Jacobian or None
            Ignored.
        sub_do_ln : boolean
            Flag indicating if the children should call linearize on their linear solvers.
        """
        if not self._has_compute_partials and not self._approx_schemes:
            return

        with self._unscaled_context(outputs=[self._outputs], residuals=[self._residuals]):
            # Computing the approximation before the call to compute_partials allows users to
            # override FD'd values.
            for approximation in itervalues(self._approx_schemes):
                approximation.compute_approximations(self, jac=self._jacobian)

            if self._has_compute_partials:
                self._inputs.read_only = True

                # We don't need to set the _system attribute on jac here because jac (if not None)
                # shares the _subjacs_info metadata with our _jacobian, and our _jacobian knows
                # how to properly convert relative names (used by the component in compute_partials)
                # to absolute names (used by all jacobians internally).
                try:
                    # We used to negate the jacobian here, and then re-negate after the hook.
                    self.compute_partials(self._inputs, self._jacobian)
                finally:
                    self._inputs.read_only = False

    def compute(self, inputs, outputs, discrete_inputs=None, discrete_outputs=None):
        """
        Compute outputs given inputs. The model is assumed to be in an unscaled state.

        Parameters
        ----------
        inputs : Vector
            unscaled, dimensional input variables read via inputs[key]
        outputs : Vector
            unscaled, dimensional output variables read via outputs[key]
        discrete_inputs : dict or None
            If not None, dict containing discrete input values.
        discrete_outputs : dict or None
            If not None, dict containing discrete output values.
        """
        pass

    def compute_partials(self, inputs, partials):
        """
        Compute sub-jacobian parts. The model is assumed to be in an unscaled state.

        Parameters
        ----------
        inputs : Vector
            unscaled, dimensional input variables read via inputs[key]
        partials : Jacobian
            sub-jac components written to partials[output_name, input_name]
        """
        pass

    def compute_jacvec_product(self, inputs, d_inputs, d_outputs, mode):
        r"""
        Compute jac-vector product. The model is assumed to be in an unscaled state.

        If mode is:
            'fwd': d_inputs \|-> d_outputs

            'rev': d_outputs \|-> d_inputs

        Parameters
        ----------
        inputs : Vector
            unscaled, dimensional input variables read via inputs[key]
        d_inputs : Vector
            see inputs; product must be computed only if var_name in d_inputs
        d_outputs : Vector
            see outputs; product must be computed only if var_name in d_outputs
        mode : str
            either 'fwd' or 'rev'
        """
        pass<|MERGE_RESOLUTION|>--- conflicted
+++ resolved
@@ -119,13 +119,8 @@
             }
 
             # ExplicitComponent jacobians have -1 on the diagonal.
-<<<<<<< HEAD
-            self._declare_partials(out_name, out_name, dct)
-=======
             if arange.size > 0:
-                self._declare_partials(out_name, out_name, rows=arange, cols=arange,
-                                       val=np.full(meta['size'], -1.))
->>>>>>> fe75eb79
+                self._declare_partials(out_name, out_name, dct)
 
     def _setup_jacobians(self, recurse=True):
         """
