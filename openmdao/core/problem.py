"""Define the Problem class and a FakeComm class for non-MPI users."""

import sys
import pprint
import os
import weakref

from collections import defaultdict, namedtuple
from fnmatch import fnmatchcase
from itertools import product

from io import StringIO

import numpy as np
import scipy.sparse as sparse

from openmdao.core.component import Component
from openmdao.jacobians.dictionary_jacobian import _CheckingJacobian
from openmdao.core.driver import Driver, record_iteration
from openmdao.core.group import Group, System
from openmdao.core.total_jac import _TotalJacInfo
from openmdao.core.constants import _DEFAULT_OUT_STREAM, _UNDEFINED
from openmdao.approximation_schemes.complex_step import ComplexStep
from openmdao.approximation_schemes.finite_difference import FiniteDifference
from openmdao.solvers.solver import SolverInfo
from openmdao.error_checking.check_config import _default_checks, _all_checks, \
    _all_non_redundant_checks
from openmdao.recorders.recording_iteration_stack import _RecIteration
from openmdao.recorders.recording_manager import RecordingManager, record_viewer_data, \
    record_model_options
from openmdao.utils.record_util import create_local_meta
from openmdao.utils.general_utils import ContainsAll, pad_name, _is_slicer_op, LocalRangeIterable, \
    _find_dict_meta
from openmdao.utils.mpi import MPI, FakeComm, multi_proc_exception_check, check_mpi_env
from openmdao.utils.name_maps import name2abs_names
from openmdao.utils.options_dictionary import OptionsDictionary
from openmdao.utils.units import simplify_unit
from openmdao.core.constants import _SetupStatus
from openmdao.utils.name_maps import abs_key2rel_key
from openmdao.vectors.vector import _full_slice
from openmdao.vectors.default_vector import DefaultVector
from openmdao.utils.logger_utils import get_logger, TestLogger
import openmdao.utils.coloring as coloring_mod
from openmdao.utils.hooks import _setup_hooks
from openmdao.utils.indexer import indexer
from openmdao.utils.om_warnings import issue_warning, DerivativesWarning, warn_deprecation, \
    OMInvalidCheckDerivativesOptionsWarning

try:
    from openmdao.vectors.petsc_vector import PETScVector
except ImportError:
    PETScVector = None

from openmdao.utils.name_maps import rel_key2abs_key, rel_name2abs_name

_contains_all = ContainsAll()

# Used for naming Problems when no explicit name is given
# Also handles sub problems
_problem_names = []

CITATION = """@article{openmdao_2019,
    Author={Justin S. Gray and John T. Hwang and Joaquim R. R. A.
            Martins and Kenneth T. Moore and Bret A. Naylor},
    Title="{OpenMDAO: An Open-Source Framework for Multidisciplinary
            Design, Analysis, and Optimization}",
    Journal="{Structural and Multidisciplinary Optimization}",
    Year={2019},
    Publisher={Springer},
    pdf={http://openmdao.org/pubs/openmdao_overview_2019.pdf},
    note= {In Press}
    }"""


class Problem(object):
    """
    Top-level container for the systems and drivers.

    Parameters
    ----------
    model : <System> or None
        The top-level <System>. If not specified, an empty <Group> will be created.
    driver : <Driver> or None
        The driver for the problem. If not specified, a simple "Run Once" driver will be used.
    comm : MPI.Comm or <FakeComm> or None
        The global communicator.
    name : str
        Problem name. Can be used to specify a Problem instance when multiple Problems
        exist.
    reports : str, bool, None, _UNDEFINED
        If _UNDEFINED, the OPENMDAO_REPORTS variable is used. Defaults to _UNDEFINED.
        If given, reports overrides OPENMDAO_REPORTS. If boolean, enable/disable all reports.
        Since none is acceptable in the environment variable, a value of reports=None
        is equivalent to reports=False. Otherwise, reports may be a sequence of
        strings giving the names of the reports to run.
    reports_dir : str, _UNDEFINED
        Directory in which to place the reports.
        If _UNDEFINED, the OPENMDAO_REPORTS_DIR variable is used. Defaults to _UNDEFINED.
        If given, reports_dir overrides OPENMDAO_REPORTS_DIR.
    **options : named args
        All remaining named args are converted to options.

    Attributes
    ----------
    model : <System>
        Pointer to the top-level <System> object (root node in the tree).
    comm : MPI.Comm or <FakeComm>
        The global communicator.
    driver : <Driver>
        Slot for the driver. The default driver is `Driver`, which just runs
        the model once.
    _mode : 'fwd' or 'rev'
        Derivatives calculation mode, 'fwd' for forward, and 'rev' for
        reverse (adjoint).
    _orig_mode : 'fwd', 'rev', or 'auto'
        Derivatives calculation mode assigned by the user.  If set to 'auto', _mode will be
        automatically assigned to 'fwd' or 'rev' based on relative sizes of design variables vs.
        responses.
    _initial_condition_cache : dict
        Any initial conditions that are set at the problem level via setitem are cached here
        until they can be processed.
    cite : str
        Listing of relevant citations that should be referenced when
        publishing work that uses this class.
    options : <OptionsDictionary>
        Dictionary with general options for the problem.
    recording_options : <OptionsDictionary>
        Dictionary with problem recording options.
    _rec_mgr : <RecordingManager>
        Object that manages all recorders added to this problem.
    _check : bool
        If True, call check_config at the end of final_setup.
    _filtered_vars_to_record : dict
        Dictionary of lists of design vars, constraints, etc. to record.
    _logger : object or None
        Object for logging config checks if _check is True.
    _name : str
        Problem name. If no name given, a default name of the form 'problemN', where N is an
        integer, will be given to the problem so it can be referenced in command line tools
        that have an optional problem name argument
    _system_options_recorded : bool
        A flag to indicate whether the system options for all the systems have been recorded
    _metadata : dict
        Problem level metadata.
    _run_counter : int
        The number of times run_driver or run_model has been called.
    _warned : bool
        Bool to check if `value` deprecation warning has occured yet
    _reports : str, bool, None, _UNDEFINED
        If _UNDEFINED, the OPENMDAO_REPORTS variable is used. Defaults to _UNDEFINED.
        If given, reports should override OPENMDAO_REPORTS. If boolean, enable/disable all reports.
        Since none is acceptable in the environment variable, a value of reports=None
        is equivalent to reports=False. Otherwise, reports may be a comma separated sequence of
        strings giving the names of the reports to run.
    _reports_dir : str, _UNDEFINED
        Directory in which to place the reports.
        If _UNDEFINED, the OPENMDAO_REPORTS_DIR variable is used. Defaults to _UNDEFINED.
        If given, reports_dir overrides OPENMDAO_REPORTS_DIR.
    """

    def __init__(self, model=None, driver=None, comm=None, name=None,
                 reports=_UNDEFINED, reports_dir=_UNDEFINED, **options):
        """
        Initialize attributes.
        """
        global _problem_names

        self.cite = CITATION

        # Code to give non-empty names to Problems so that they can be
        # referenced from command line tools (e.g. check) that accept a Problem argument
        if name:  # if name hasn't been used yet, use it. Otherwise, error
            if name not in _problem_names:
                self._name = name
            else:
                raise ValueError(f"The problem name '{name}' already exists")
        else:  # No name given: look for a name, of the form, 'problemN', that hasn't been used
            problem_counter = len(_problem_names) + 1
            _name = f"problem{problem_counter}"
            if _name in _problem_names:  # need to make it unique so append string of form '.N'
                i = 1
                while True:
                    _name = f"problem{problem_counter}.{i}"
                    if _name not in _problem_names:
                        break
                    i += 1
            self._name = _name
        _problem_names.append(self._name)

        self._warned = False

        if comm is None:
            use_mpi = check_mpi_env()
            if use_mpi is False:
                comm = FakeComm()
            else:
                try:
                    from mpi4py import MPI
                    comm = MPI.COMM_WORLD
                except ImportError:
                    comm = FakeComm()

        if model is None:
            self.model = Group()
        elif isinstance(model, System):
            self.model = model
        else:
            raise TypeError(self.msginfo +
                            ": The value provided for 'model' is not a valid System.")

        if driver is None:
            self.driver = Driver()
        elif isinstance(driver, Driver):
            self.driver = driver
        else:
            raise TypeError(self.msginfo +
                            ": The value provided for 'driver' is not a valid Driver.")

        self.comm = comm

        self._mode = None  # mode is assigned in setup()

        self._initial_condition_cache = {}

        self._metadata = None
        self._run_counter = -1
        self._system_options_recorded = False
        self._rec_mgr = RecordingManager()

        self._reports = reports
        self._reports_dir = reports_dir

        # General options
        self.options = OptionsDictionary(parent_name=type(self).__name__)
        self.options.declare('coloring_dir', types=str,
                             default=os.path.join(os.getcwd(), 'coloring_files'),
                             desc='Directory containing coloring files (if any) for this Problem.')
        self.options.update(options)

        # Case recording options
        self.recording_options = OptionsDictionary(parent_name=type(self).__name__)

        self.recording_options.declare('record_desvars', types=bool, default=True,
                                       desc='Set to True to record design variables at the '
                                            'problem level')
        self.recording_options.declare('record_objectives', types=bool, default=True,
                                       desc='Set to True to record objectives at the problem level')
        self.recording_options.declare('record_constraints', types=bool, default=True,
                                       desc='Set to True to record constraints at the '
                                            'problem level')
        self.recording_options.declare('record_responses', types=bool, default=False,
                                       desc='Set True to record constraints and objectives at the '
                                            'problem level.')
        self.recording_options.declare('record_inputs', types=bool, default=False,
                                       desc='Set True to record inputs at the '
                                            'problem level.')
        self.recording_options.declare('record_outputs', types=bool, default=True,
                                       desc='Set True to record outputs at the '
                                            'problem level.')
        self.recording_options.declare('record_residuals', types=bool, default=False,
                                       desc='Set True to record residuals at the '
                                            'problem level.')
        self.recording_options.declare('record_derivatives', types=bool, default=False,
                                       desc='Set to True to record derivatives for the problem '
                                            'level')
        self.recording_options.declare('record_abs_error', types=bool, default=True,
                                       desc='Set to True to record absolute error of '
                                            'model nonlinear solver')
        self.recording_options.declare('record_rel_error', types=bool, default=True,
                                       desc='Set to True to record relative error of model \
                                       nonlinear solver')
        self.recording_options.declare('includes', types=list, default=['*'],
                                       desc='Patterns for variables to include in recording. \
                                       Uses fnmatch wildcards')
        self.recording_options.declare('excludes', types=list, default=[],
                                       desc='Patterns for vars to exclude in recording '
                                            '(processed post-includes). Uses fnmatch wildcards')

        # So Problem can have hooks attached to its methods
        _setup_hooks(self)

    def _get_var_abs_name(self, name):
        if name in self.model._var_allprocs_abs2meta:
            return name
        elif name in self.model._var_allprocs_prom2abs_list['output']:
            return self.model._var_allprocs_prom2abs_list['output'][name][0]
        elif name in self.model._var_allprocs_prom2abs_list['input']:
            abs_names = self.model._var_allprocs_prom2abs_list['input'][name]
            if len(abs_names) == 1:
                return abs_names[0]
            else:
                raise KeyError("{}: Using promoted name `{}' is ambiguous and matches unconnected "
                               "inputs %s. Use absolute name to disambiguate.".format(self.msginfo,
                                                                                      name,
                                                                                      abs_names))

        raise KeyError('{}: Variable "{}" not found.'.format(self.msginfo, name))

    @property
    def msginfo(self):
        """
        Return info to prepend to messages.

        Returns
        -------
        str
            Info to prepend to messages.
        """
        if self._name is None:
            return type(self).__name__
        return '{} {}'.format(type(self).__name__, self._name)

    def _get_inst_id(self):
        return self._name

    def is_local(self, name):
        """
        Return True if the named variable or system is local to the current process.

        Parameters
        ----------
        name : str
            Name of a variable or system.

        Returns
        -------
        bool
            True if the named system or variable is local to this process.
        """
        if self._metadata is None:
            raise RuntimeError("{}: is_local('{}') was called before setup() "
                               "completed.".format(self.msginfo, name))

        try:
            abs_name = self._get_var_abs_name(name)
        except KeyError:
            sub = self.model._get_subsystem(name)
            return sub is not None and sub._is_local

        # variable exists, but may be remote
        return abs_name in self.model._var_abs2meta['input'] or \
            abs_name in self.model._var_abs2meta['output']

    def _get_cached_val(self, name, get_remote=False):
        # We have set and cached already
        if name in self._initial_condition_cache:
            return self._initial_condition_cache[name]

        # Vector not setup, so we need to pull values from saved metadata request.
        else:
            try:
                conns = self.model._conn_abs_in2out
            except AttributeError:
                conns = {}

            abs_names = name2abs_names(self.model, name)
            if not abs_names:
                raise KeyError('{}: Variable "{}" not found.'.format(self.model.msginfo, name))

            abs_name = abs_names[0]
            vars_to_gather = self._metadata['vars_to_gather']

            meta = self.model._var_abs2meta
            io = 'output' if abs_name in meta['output'] else 'input'
            if abs_name in meta[io]:
                if abs_name in conns:
                    val = meta['output'][conns[abs_name]]['val']
                else:
                    val = meta[io][abs_name]['val']
            else:
                # not found in real outputs or inputs, try discretes
                meta = self.model._var_discrete
                io = 'output' if abs_name in meta['output'] else 'input'
                if abs_name in meta[io]:
                    if abs_name in conns:
                        val = meta['output'][conns[abs_name]]['val']
                    else:
                        val = meta[io][abs_name]['val']

            if get_remote and abs_name in vars_to_gather:
                owner = vars_to_gather[abs_name]
                if self.model.comm.rank == owner:
                    self.model.comm.bcast(val, root=owner)
                else:
                    val = self.model.comm.bcast(None, root=owner)

            if val is not _UNDEFINED:
                # Need to cache the "get" in case the user calls in-place numpy operations.
                self._initial_condition_cache[name] = val

            return val

    @property
    def _recording_iter(self):
        return self._metadata['recording_iter']

    def __getitem__(self, name):
        """
        Get an output/input variable.

        Parameters
        ----------
        name : str
            Promoted or relative variable name in the root system's namespace.

        Returns
        -------
        float or ndarray or any python object
            the requested output/input variable.
        """
        return self.get_val(name, get_remote=None)

    def get_val(self, name, units=None, indices=None, get_remote=False):
        """
        Get an output/input variable.

        Function is used if you want to specify display units.

        Parameters
        ----------
        name : str
            Promoted or relative variable name in the root system's namespace.
        units : str, optional
            Units to convert to before return.
        indices : int or list of ints or tuple of ints or int ndarray or Iterable or None, optional
            Indices or slice to return.
        get_remote : bool or None
            If True, retrieve the value even if it is on a remote process.  Note that if the
            variable is remote on ANY process, this function must be called on EVERY process
            in the Problem's MPI communicator.
            If False, only retrieve the value if it is on the current process, or only the part
            of the value that's on the current process for a distributed variable.
            If None and the variable is remote or distributed, a RuntimeError will be raised.

        Returns
        -------
        object
            The value of the requested output/input variable.
        """
        if self._metadata['setup_status'] == _SetupStatus.POST_SETUP:
            val = self._get_cached_val(name, get_remote=get_remote)
            if val is not _UNDEFINED:
                if indices is not None:
                    val = val[indices]
                if units is not None:
                    val = self.model.convert2units(name, val, simplify_unit(units))
        else:
            val = self.model.get_val(name, units=units, indices=indices, get_remote=get_remote,
                                     from_src=True)

        if val is _UNDEFINED:
            if get_remote:
                raise KeyError('{}: Variable name "{}" not found.'.format(self.msginfo, name))
            else:
                raise RuntimeError(f"{self.model.msginfo}: Variable '{name}' is not local to "
                                   f"rank {self.comm.rank}. You can retrieve values from "
                                   "other processes using `get_val(<name>, get_remote=True)`.")

        return val

    def __setitem__(self, name, value):
        """
        Set an output/input variable.

        Parameters
        ----------
        name : str
            Promoted or relative variable name in the root system's namespace.
        value : float or ndarray or any python object
            value to set this variable to.
        """
        self.set_val(name, value)

    def set_val(self, name, val=None, units=None, indices=None, value=None):
        """
        Set an output/input variable.

        Function is used if you want to set a value using a different unit.

        Parameters
        ----------
        name : str
            Promoted or relative variable name in the root system's namespace.
        val : object
            Value to set this variable to.
        units : str, optional
            Units that value is defined in.
        indices : int or list of ints or tuple of ints or int ndarray or Iterable or None, optional
            Indices or slice to set to specified value.
        value : object
            Deprecated `value` arg.
        """
        if value is not None and not self._warned:
            self._warned = True
            warn_deprecation(f"{self.msginfo} 'value' will be deprecated in 4.0. Please use 'val' "
                             "in the future.")
        if val is not None:
            value = val

        model = self.model
        if self._metadata is not None:
            conns = model._conn_global_abs_in2out
        else:
            raise RuntimeError(f"{self.msginfo}: '{name}' Cannot call set_val before setup.")

        all_meta = model._var_allprocs_abs2meta
        loc_meta = model._var_abs2meta
        n_proms = 0  # if nonzero, name given was promoted input name w/o a matching prom output

        try:
            ginputs = model._group_inputs
        except AttributeError:
            ginputs = {}  # could happen if top level system is not a Group

        abs_names = name2abs_names(model, name)
        if abs_names:
            n_proms = len(abs_names)  # for output this will never be > 1
            if n_proms > 1 and name in ginputs:
                abs_name = ginputs[name][0].get('use_tgt', abs_names[0])
            else:
                abs_name = abs_names[0]
        else:
            raise KeyError(f'{model.msginfo}: Variable "{name}" not found.')

        if abs_name in conns:
            src = conns[abs_name]
            if abs_name not in model._var_allprocs_discrete['input']:
                value = np.asarray(value)
                tmeta = all_meta['input'][abs_name]
                tunits = tmeta['units']
                sunits = all_meta['output'][src]['units']
                if abs_name in loc_meta['input']:
                    tlocmeta = loc_meta['input'][abs_name]
                else:
                    tlocmeta = None

                gunits = ginputs[name][0].get('units') if name in ginputs else None
                if n_proms > 1:  # promoted input name was used
                    if gunits is None:
                        tunit_list = [all_meta['input'][n]['units'] for n in abs_names]
                        tu0 = tunit_list[0]
                        for tu in tunit_list:
                            if tu != tu0:
                                model._show_ambiguity_msg(name, ('units',), abs_names)

                if units is None:
                    # avoids double unit conversion
                    if self._metadata['setup_status'] > _SetupStatus.POST_SETUP:
                        ivalue = value
                        if sunits is not None:
                            if gunits is not None and gunits != tunits:
                                value = model.convert_from_units(src, value, gunits)
                            else:
                                value = model.convert_from_units(src, value, tunits)
                else:
                    if gunits is None:
                        ivalue = model.convert_from_units(abs_name, value, units)
                    else:
                        ivalue = model.convert_units(name, value, units, gunits)
                    if self._metadata['setup_status'] == _SetupStatus.POST_SETUP:
                        value = ivalue
                    else:
                        value = model.convert_from_units(src, value, units)
        else:
            src = abs_name
            if units is not None:
                value = model.convert_from_units(abs_name, value, units)

        # Caching only needed if vectors aren't allocated yet.
        if self._metadata['setup_status'] == _SetupStatus.POST_SETUP:
            if indices is not None:
                self._get_cached_val(name)
                try:
                    if _is_slicer_op(indices):
                        self._initial_condition_cache[name] = value[indices]
                    else:
                        self._initial_condition_cache[name][indices] = value
                except IndexError:
                    self._initial_condition_cache[name][indices] = value
                except Exception as err:
                    raise RuntimeError(f"Failed to set value of '{name}': {str(err)}.")
            else:
                self._initial_condition_cache[name] = value
        else:
            myrank = model.comm.rank

            if indices is None:
                indices = _full_slice

            if model._outputs._contains_abs(abs_name):
                distrib = all_meta['output'][abs_name]['distributed']
                if (distrib and indices is _full_slice and
                        value.size == all_meta['output'][abs_name]['global_size']):
                    # assume user is setting using full distributed value
                    sizes = model._var_sizes['output'][:, model._var_allprocs_abs2idx[abs_name]]
                    start = np.sum(sizes[:myrank])
                    end = start + sizes[myrank]
                    model._outputs.set_var(abs_name, value[start:end], indices)
                else:
                    model._outputs.set_var(abs_name, value, indices)
            elif abs_name in conns:  # input name given. Set value into output
                src_is_auto_ivc = src.startswith('_auto_ivc.')
                # when setting auto_ivc output, error messages should refer
                # to the promoted name used in the set_val call
                var_name = name if src_is_auto_ivc else src
                if model._outputs._contains_abs(src):  # src is local
                    if (model._outputs._abs_get_val(src).size == 0 and
                            src_is_auto_ivc and
                            all_meta['output'][src]['distributed']):
                        pass  # special case, auto_ivc dist var with 0 local size
                    elif tmeta['has_src_indices']:
                        if tlocmeta:  # target is local
                            flat = False
                            if name in model._var_prom2inds:
                                sshape, inds, flat = model._var_prom2inds[name]
                                src_indices = inds
                            elif (tlocmeta.get('manual_connection') or
                                  model._inputs._contains_abs(name)):
                                src_indices = tlocmeta['src_indices']
                            else:
                                src_indices = None

                            if src_indices is None:
                                model._outputs.set_var(src, value, _full_slice, flat,
                                                       var_name=var_name)
                            else:
                                if tmeta['distributed']:
                                    src_indices = src_indices.shaped_array()
                                    ssizes = model._var_sizes['output']
                                    sidx = model._var_allprocs_abs2idx[src]
                                    ssize = ssizes[myrank, sidx]
                                    start = np.sum(ssizes[:myrank, sidx])
                                    end = start + ssize
                                    if np.any(src_indices < start) or np.any(src_indices >= end):
                                        raise RuntimeError(f"{model.msginfo}: Can't set {name}: "
                                                           "src_indices refer "
                                                           "to out-of-process array entries.")
                                    if start > 0:
                                        src_indices = src_indices - start
                                    src_indices = indexer(src_indices)
                                if indices is _full_slice:
                                    model._outputs.set_var(src, value, src_indices, flat,
                                                           var_name=var_name)
                                else:
                                    model._outputs.set_var(src, value, src_indices.apply(indices),
                                                           True, var_name=var_name)
                        else:
                            raise RuntimeError(f"{model.msginfo}: Can't set {abs_name}: remote"
                                               " connected inputs with src_indices currently not"
                                               " supported.")
                    else:
                        value = np.asarray(value)
                        if indices is not _full_slice:
                            indices = indexer(indices)
                        model._outputs.set_var(src, value, indices, var_name=var_name)
                elif src in model._discrete_outputs:
                    model._discrete_outputs[src] = value
                # also set the input
                # TODO: maybe remove this if inputs are removed from case recording
                if n_proms < 2:
                    if model._inputs._contains_abs(abs_name):
                        model._inputs.set_var(abs_name, ivalue, indices)
                    elif abs_name in model._discrete_inputs:
                        model._discrete_inputs[abs_name] = value
                    else:
                        # must be a remote var. so, just do nothing on this proc. We can't get here
                        # unless abs_name is found in connections, so the variable must exist.
                        if abs_name in model._var_allprocs_abs2meta:
                            print(f"Variable '{name}' is remote on rank {self.comm.rank}.  "
                                  "Local assignment ignored.")
            elif abs_name in model._discrete_outputs:
                model._discrete_outputs[abs_name] = value
            elif model._inputs._contains_abs(abs_name):   # could happen if model is a component
                model._inputs.set_var(abs_name, value, indices)
            elif abs_name in model._discrete_inputs:   # could happen if model is a component
                model._discrete_inputs[abs_name] = value

    def _set_initial_conditions(self):
        """
        Set all initial conditions that have been saved in cache after setup.
        """
        for name, value in self._initial_condition_cache.items():
            self.set_val(name, value)

        # Clean up cache
        self._initial_condition_cache = {}

    def run_model(self, case_prefix=None, reset_iter_counts=True):
        """
        Run the model by calling the root system's solve_nonlinear.

        Parameters
        ----------
        case_prefix : str or None
            Prefix to prepend to coordinates when recording.  None means keep the preexisting
            prefix.

        reset_iter_counts : bool
            If True and model has been run previously, reset all iteration counters.
        """
        if self._mode is None:
            raise RuntimeError(self.msginfo +
                               ": The `setup` method must be called before `run_model`.")

        old_prefix = self._recording_iter.prefix

        if case_prefix is not None:
            if not isinstance(case_prefix, str):
                raise TypeError(self.msginfo + ": The 'case_prefix' argument should be a string.")
            self._recording_iter.prefix = case_prefix

        try:
            if self.model.iter_count > 0 and reset_iter_counts:
                self.driver.iter_count = 0
                self.model._reset_iter_counts()

            self.final_setup()

            self._run_counter += 1
            record_model_options(self, self._run_counter)

            self.model._clear_iprint()
            self.model.run_solve_nonlinear()
        finally:
            self._recording_iter.prefix = old_prefix

    def run_driver(self, case_prefix=None, reset_iter_counts=True):
        """
        Run the driver on the model.

        Parameters
        ----------
        case_prefix : str or None
            Prefix to prepend to coordinates when recording.  None means keep the preexisting
            prefix.

        reset_iter_counts : bool
            If True and model has been run previously, reset all iteration counters.

        Returns
        -------
        bool
            Failure flag; True if failed to converge, False is successful.
        """
        if self._mode is None:
            raise RuntimeError(self.msginfo +
                               ": The `setup` method must be called before `run_driver`.")

        old_prefix = self._recording_iter.prefix

        if case_prefix is not None:
            if not isinstance(case_prefix, str):
                raise TypeError(self.msginfo + ": The 'case_prefix' argument should be a string.")
            self._recording_iter.prefix = case_prefix

        try:
            if self.model.iter_count > 0 and reset_iter_counts:
                self.driver.iter_count = 0
                self.model._reset_iter_counts()

            self.final_setup()

            self._run_counter += 1
            record_model_options(self, self._run_counter)

<<<<<<< HEAD
        self.model._clear_iprint()
        self.driver._pre_run()  # for keeping track of data for reporting
        driver_run_result = self.driver.run()
        self.driver._post_run()  # for keeping track of data for reporting

        return driver_run_result
        # return self.driver.run()
=======
            self.model._clear_iprint()
            return self.driver.run()
        finally:
            self._recording_iter.prefix = old_prefix
>>>>>>> 599c3b8a

    def compute_jacvec_product(self, of, wrt, mode, seed):
        """
        Given a seed and 'of' and 'wrt' variables, compute the total jacobian vector product.

        Parameters
        ----------
        of : list of str
            Variables whose derivatives will be computed.
        wrt : list of str
            Derivatives will be computed with respect to these variables.
        mode : str
            Derivative direction ('fwd' or 'rev').
        seed : dict or list
            Either a dict keyed by 'wrt' varnames (fwd) or 'of' varnames (rev), containing
            dresidual (fwd) or doutput (rev) values, OR a list of dresidual or doutput
            values that matches the corresponding 'wrt' (fwd) or 'of' (rev) varname list.

        Returns
        -------
        dict
            The total jacobian vector product, keyed by variable name.
        """
        if mode == 'fwd':
            if len(wrt) != len(seed):
                raise RuntimeError(self.msginfo +
                                   ": seed and 'wrt' list must be the same length in fwd mode.")
            lnames, rnames = of, wrt
            lkind, rkind = 'output', 'residual'
        else:  # rev
            if len(of) != len(seed):
                raise RuntimeError(self.msginfo +
                                   ": seed and 'of' list must be the same length in rev mode.")
            lnames, rnames = wrt, of
            lkind, rkind = 'residual', 'output'

        rvec = self.model._vectors[rkind]['linear']
        lvec = self.model._vectors[lkind]['linear']

        rvec.set_val(0.)

        conns = self.model._conn_global_abs_in2out

        # set seed values into dresids (fwd) or doutputs (rev)
        # seed may have keys that are inputs and must be converted into auto_ivcs
        try:
            seed[rnames[0]]
        except (IndexError, TypeError):
            for i, name in enumerate(rnames):
                if name in conns:
                    rvec[conns[name]] = seed[i]
                else:
                    rvec[name] = seed[i]
        else:
            for name in rnames:
                if name in conns:
                    rvec[conns[name]] = seed[name]
                else:
                    rvec[name] = seed[name]

        # We apply a -1 here because the derivative of the output is minus the derivative of
        # the residual in openmdao.
        data = rvec.asarray()
        data *= -1.

        self.model.run_solve_linear(mode)

        if mode == 'fwd':
            return {n: lvec[n].copy() for n in lnames}
        else:
            # may need to convert some lnames to auto_ivc names
            return {n: lvec[conns[n] if n in conns else n].copy() for n in lnames}

    def _setup_recording(self):
        """
        Set up case recording.
        """
        self._filtered_vars_to_record = self.driver._get_vars_to_record(self.recording_options)
        self._rec_mgr.startup(self, self.comm)

    def add_recorder(self, recorder):
        """
        Add a recorder to the problem.

        Parameters
        ----------
        recorder : CaseRecorder
           A recorder instance.
        """
        self._rec_mgr.append(recorder)

    def cleanup(self):
        """
        Clean up resources prior to exit.
        """
        # shut down all recorders
        self._rec_mgr.shutdown()

        # clean up driver and model resources
        self.driver.cleanup()
        for system in self.model.system_iter(include_self=True, recurse=True):
            system.cleanup()

    def record(self, case_name):
        """
        Record the variables at the Problem level.

        Must be called after `final_setup` has been called. This can either
        happen automatically through `run_driver` or `run_model`, or it can be
        called manually.

        Parameters
        ----------
        case_name : str
            Name used to identify this Problem case.
        """
        if self._metadata['setup_status'] < _SetupStatus.POST_FINAL_SETUP:
            raise RuntimeError(f"{self.msginfo}: Problem.record() cannot be called before "
                               "`Problem.run_model()`, `Problem.run_driver()`, or "
                               "`Problem.final_setup()`.")
        else:
            record_iteration(self, self, case_name)

    def record_iteration(self, case_name):
        """
        Record the variables at the Problem level.

        Parameters
        ----------
        case_name : str
            Name used to identify this Problem case.
        """
        warn_deprecation("'Problem.record_iteration' has been deprecated. "
                         "Use 'Problem.record' instead.")

        record_iteration(self, self, case_name)

    def _get_recorder_metadata(self, case_name):
        """
        Return metadata from the latest iteration for use in the recorder.

        Parameters
        ----------
        case_name : str
            Name of current case.

        Returns
        -------
        dict
            Metadata dictionary for the recorder.
        """
        return create_local_meta(case_name)

    def setup(self, check=False, logger=None, mode='auto', force_alloc_complex=False,
              distributed_vector_class=PETScVector, local_vector_class=DefaultVector,
              derivatives=True):
        """
        Set up the model hierarchy.

        When `setup` is called, the model hierarchy is assembled, the processors are allocated
        (for MPI), and variables and connections are all assigned. This method traverses down
        the model hierarchy to call `setup` on each subsystem, and then traverses up the model
        hierarchy to call `configure` on each subsystem.

        Parameters
        ----------
        check : None, bool, list of str, or the strs ‘all’
            Determines what config checks, if any, are run after setup is complete.
            If None or False, no checks are run
            If True, the default checks ('out_of_order', 'system', 'solvers', 'dup_inputs',
            'missing_recorders', 'unserializable_options', 'comp_has_no_outputs',
            'auto_ivc_warnings') are run
            If list of str, run those config checks
            If ‘all’, all the checks ('auto_ivc_warnings', 'comp_has_no_outputs', 'cycles',
            'dup_inputs', 'missing_recorders', 'all_unserializable_options', 'out_of_order',
            'promotions', 'solvers', 'system', 'unconnected_inputs') are run.
        logger : object
            Object for logging config checks if check is True.
        mode : str
            Derivatives calculation mode, 'fwd' for forward, and 'rev' for
            reverse (adjoint). Default is 'auto', which will pick 'fwd' or 'rev' based on
            the direction resulting in the smallest number of linear solves required to
            compute derivatives.
        force_alloc_complex : bool
            If True, sufficient memory will be allocated to allow nonlinear vectors to store
            complex values while operating under complex step.
        distributed_vector_class : type
            Reference to the <Vector> class or factory function used to instantiate vectors
            and associated transfers involved in interprocess communication.
        local_vector_class : type
            Reference to the <Vector> class or factory function used to instantiate vectors
            and associated transfers involved in intraprocess communication.
        derivatives : bool
            If True, perform any memory allocations necessary for derivative computation.

        Returns
        -------
        <Problem>
            This enables the user to instantiate and setup in one line.
        """
        model = self.model
        comm = self.comm

        # A distributed vector type is required for MPI
        if comm.size > 1:
            if distributed_vector_class is PETScVector and PETScVector is None:
                raise ValueError(self.msginfo +
                                 ": Attempting to run in parallel under MPI but PETScVector "
                                 "could not be imported.")
            elif not distributed_vector_class.distributed:
                raise ValueError("%s: The `distributed_vector_class` argument must be a "
                                 "distributed vector class like `PETScVector` when running in "
                                 "parallel under MPI but '%s' was specified which is not "
                                 "distributed." % (self.msginfo, distributed_vector_class.__name__))

        if mode not in ['fwd', 'rev', 'auto']:
            msg = "%s: Unsupported mode: '%s'. Use either 'fwd' or 'rev'." % (self.msginfo, mode)
            raise ValueError(msg)

        self._mode = self._orig_mode = mode

        model_comm = self.driver._setup_comm(comm)

        # this metadata will be shared by all Systems/Solvers in the system tree
        self._metadata = {
            'name': self._name,  # the name of this Problem
            'comm': comm,
            'coloring_dir': self.options['coloring_dir'],  # directory for coloring files
            'recording_iter': _RecIteration(comm.rank),  # manager of recorder iterations
            'local_vector_class': local_vector_class,
            'distributed_vector_class': distributed_vector_class,
            'solver_info': SolverInfo(),
            'use_derivatives': derivatives,
            'force_alloc_complex': force_alloc_complex,  # forces allocation of complex vectors
            'vars_to_gather': {},  # vars that are remote somewhere. does not include distrib vars
            'prom2abs': {'input': {}, 'output': {}},  # includes ALL promotes including buried ones
            'static_mode': False,  # used to determine where various 'static'
                                   # and 'dynamic' data structures are stored.
                                   # Dynamic ones are added during System
                                   # setup/configure. They are wiped out and re-created during
                                   # each Problem setup.  Static ones are added outside of
                                   # Problem setup and they are never wiped out or re-created.
            'config_info': None,  # used during config to determine if additional updates required
            'parallel_groups': [],  # list of pathnames of parallel groups in this model (all procs)
            'setup_status': _SetupStatus.PRE_SETUP,
            'model_ref': weakref.ref(model),  # ref to the model (needed to get out-of-scope
                                              # src data for inputs)
            'using_par_deriv_color': False,  # True if parallel derivative coloring is being used
            'mode': mode,  # mode (derivative direction) set by the user.  'auto' by default
            'abs_in2prom_info': {},  # map of abs input name to list of length = sys tree height
                                     # down to var location, to allow quick resolution of local
                                     # src_shape/src_indices due to promotes.  For example,
                                     # for abs_in of a.b.c.d, dict entry would be
                                     # [None, None, None], corresponding to levels
                                     # a, a.b, and a.b.c, with one of the Nones replaced
                                     # by promotes info.  Dict entries are only created if
                                     # src_indices are applied to the variable somewhere.
            'raise_connection_errors': True,  # If False, connection related errors in setup will
                                              # be converted to warnings.
        }
        model._setup(model_comm, mode, self._metadata)

        # set static mode back to True in all systems in this Problem
        self._metadata['static_mode'] = True

        # Cache all args for final setup.
        self._check = check
        self._logger = logger

        self._metadata['setup_status'] = _SetupStatus.POST_SETUP

        return self

    def final_setup(self):
        """
        Perform final setup phase on problem in preparation for run.

        This is the second phase of setup, and is done automatically at the start of `run_driver`
        and `run_model`. At the beginning of final_setup, we have a model hierarchy with defined
        variables, solvers, case_recorders, and derivative settings. During this phase, the vectors
        are created and populated, the drivers and solvers are initialized, and the recorders are
        started, and the rest of the framework is prepared for execution.
        """
        driver = self.driver

        response_size, desvar_size = driver._update_voi_meta(self.model)

        # update mode if it's been set to 'auto'
        if self._orig_mode == 'auto':
            mode = 'rev' if response_size < desvar_size else 'fwd'
            self._mode = mode
        else:
            mode = self._orig_mode

        if self._metadata['setup_status'] < _SetupStatus.POST_FINAL_SETUP:
            self.model._final_setup(self.comm)

        driver._setup_driver(self)

        info = driver._coloring_info
        coloring = info['coloring']
        if coloring is None and info['static'] is not None:
            coloring = driver._get_static_coloring()

        if coloring and coloring_mod._use_total_sparsity:
            # if we're using simultaneous total derivatives then our effective size is less
            # than the full size
            if coloring._fwd and coloring._rev:
                pass  # we're doing both!
            elif mode == 'fwd' and coloring._fwd:
                desvar_size = coloring.total_solves()
            elif mode == 'rev' and coloring._rev:
                response_size = coloring.total_solves()

        if ((mode == 'fwd' and desvar_size > response_size) or
                (mode == 'rev' and response_size > desvar_size)):
            issue_warning(f"Inefficient choice of derivative mode.  You chose '{mode}' for a "
                          f"problem with {desvar_size} design variables and {response_size} "
                          "response variables (objectives and nonlinear constraints).",
                          category=DerivativesWarning)

        if self._metadata['setup_status'] == _SetupStatus.PRE_SETUP and \
                hasattr(self.model, '_order_set') and self.model._order_set:
            raise RuntimeError("%s: Cannot call set_order without calling "
                               "setup after" % (self.msginfo))

        # set up recording, including any new recorders since last setup
        if self._metadata['setup_status'] >= _SetupStatus.POST_SETUP:
            driver._setup_recording()
            self._setup_recording()
            record_viewer_data(self)

        if self._metadata['setup_status'] < _SetupStatus.POST_FINAL_SETUP:
            self._metadata['setup_status'] = _SetupStatus.POST_FINAL_SETUP
            self._set_initial_conditions()

        if self._check:
            if self._check is True:
                checks = _default_checks
            else:
                checks = self._check
            if self.comm.rank == 0:
                logger = self._logger
            else:
                logger = TestLogger()
            self.check_config(logger, checks=checks)

    def check_partials(self, out_stream=_DEFAULT_OUT_STREAM, includes=None, excludes=None,
                       compact_print=False, abs_err_tol=1e-6, rel_err_tol=1e-6,
                       method='fd', step=None, form='forward', step_calc='abs',
                       minimum_step=1e-12, force_dense=True, show_only_incorrect=False):
        """
        Check partial derivatives comprehensively for all components in your model.

        Parameters
        ----------
        out_stream : file-like object
            Where to send human readable output. By default it goes to stdout.
            Set to None to suppress.
        includes : None or list_like
            List of glob patterns for pathnames to include in the check. Default is None, which
            includes all components in the model.
        excludes : None or list_like
            List of glob patterns for pathnames to exclude from the check. Default is None, which
            excludes nothing.
        compact_print : bool
            Set to True to just print the essentials, one line per input-output pair.
        abs_err_tol : float
            Threshold value for absolute error.  Errors about this value will have a '*' displayed
            next to them in output, making them easy to search for. Default is 1.0E-6.
        rel_err_tol : float
            Threshold value for relative error.  Errors about this value will have a '*' displayed
            next to them in output, making them easy to search for. Note at times there may be a
            significant relative error due to a minor absolute error.  Default is 1.0E-6.
        method : str
            Method, 'fd' for finite difference or 'cs' for complex step. Default is 'fd'.
        step : float
            Step size for approximation. Default is None, which means 1e-6 for 'fd' and 1e-40 for
            'cs'.
        form : str
            Form for finite difference, can be 'forward', 'backward', or 'central'. Default
            'forward'.
        step_calc : str
            Step type for computing the size of the finite difference step. It can be 'abs' for
            absolute, 'rel_avg' for a size relative to the absolute value of the vector input, or
            'rel_element' for a size relative to each value in the vector input. In addition, it
            can be 'rel_legacy' for a size relative to the norm of the vector.  For backwards
            compatibilty, it can be 'rel', which currently defaults to 'rel_legacy', but in the
            future will default to 'rel_avg'. Defaults to None, in which case the approximation
            method provides its default value.
        minimum_step : float
            Minimum step size allowed when using one of the relative step_calc options.
        force_dense : bool
            If True, analytic derivatives will be coerced into arrays. Default is True.
        show_only_incorrect : bool, optional
            Set to True if output should print only the subjacs found to be incorrect.

        Returns
        -------
        dict of dicts of dicts
            First key:
                is the component name;
            Second key:
                is the (output, input) tuple of strings;
            Third key:
                is one of ['rel error', 'abs error', 'magnitude', 'J_fd', 'J_fwd', 'J_rev'];

            For 'rel error', 'abs error', 'magnitude' the value is: A tuple containing norms for
                forward - fd, adjoint - fd, forward - adjoint.
            For 'J_fd', 'J_fwd', 'J_rev' the value is: A numpy array representing the computed
                Jacobian for the three different methods of computation.
        """
        if self._metadata['setup_status'] < _SetupStatus.POST_FINAL_SETUP:
            self.final_setup()

        model = self.model

        if not model._use_derivatives:
            raise RuntimeError(self.msginfo +
                               ": Can't check partials.  Derivative support has been turned off.")

        # TODO: Once we're tracking iteration counts, run the model if it has not been run before.

        includes = [includes] if isinstance(includes, str) else includes
        excludes = [excludes] if isinstance(excludes, str) else excludes

        comps = []
        for comp in model.system_iter(typ=Component, include_self=True):
            if comp._no_check_partials:
                continue

            name = comp.pathname

            # Process includes
            if includes is not None:
                for pattern in includes:
                    if fnmatchcase(name, pattern):
                        break
                else:
                    continue

            # Process excludes
            if excludes is not None:
                match = False
                for pattern in excludes:
                    if fnmatchcase(name, pattern):
                        match = True
                        break
                if match:
                    continue

            comps.append(comp)

        # Check to make sure the method and settings used for checking
        #   is different from the method used to calc the derivatives
        # Could do this later in this method but at that point some computations could have been
        #   made and it would just waste time before the user is told there is an error and the
        #   program errs out
        requested_method = method
        alloc_complex = model._outputs._alloc_complex

        for comp in comps:
            local_opts = comp._get_check_partial_options()

            for key, meta in comp._declared_partials.items():

                # Get the complete set of options, including defaults
                #    for the computing of the derivs for this component
                if 'method' not in meta:
                    meta_with_defaults = {}
                    meta_with_defaults['method'] = 'exact'
                elif meta['method'] == 'cs':
                    meta_with_defaults = ComplexStep.DEFAULT_OPTIONS.copy()
                else:
                    meta_with_defaults = FiniteDifference.DEFAULT_OPTIONS.copy()
                for name in meta:
                    meta_with_defaults[name] = meta[name]

                # For each of the partials, check to see if the
                #   check partials options are different than the options used to compute
                #   the partials
                pattern_matches = comp._find_partial_matches(*key)
                wrt_vars = pattern_matches[1]
                for wrt_var in wrt_vars:
                    _, vars = wrt_var
                    for var in vars:
                        # we now have individual vars like 'x'
                        # get the options for checking partials
                        fd_options, _ = _get_fd_options(var, requested_method, local_opts, step,
                                                        form, step_calc, alloc_complex,
                                                        minimum_step)
                        # compare the compute options to the check options
                        if fd_options['method'] != meta_with_defaults['method']:
                            all_same = False
                        else:
                            all_same = True
                            if fd_options['method'] == 'fd':
                                option_names = ['form', 'step', 'step_calc', 'minimum_step',
                                                'directional']
                            else:
                                option_names = ['step', 'directional']
                            for name in option_names:
                                if fd_options[name] != meta_with_defaults[name]:
                                    all_same = False
                                    break
                        if all_same:
                            msg = f"Checking partials with respect " \
                                  f"to variable '{var}' in component " \
                                  f"'{comp.pathname}' using the same " \
                                  "method and options as are used to compute the " \
                                  "component's derivatives " \
                                  "will not provide any relevant information on the " \
                                  "accuracy.\n" \
                                  "To correct this, change the options to do the \n" \
                                  "check_partials using either:\n" \
                                  "     - arguments to Problem.check_partials. \n" \
                                  "     - arguments to Component.set_check_partial_options"

                            issue_warning(msg, prefix=self.msginfo,
                                          category=OMInvalidCheckDerivativesOptionsWarning)

        self.set_solver_print(level=0)

        # This is a defaultdict of (defaultdict of dicts).
        partials_data = defaultdict(lambda: defaultdict(dict))

        # Caching current point to restore after setups.
        input_cache = model._inputs.asarray(copy=True)
        output_cache = model._outputs.asarray(copy=True)

        # Keep track of derivative keys that are declared dependent so that we don't print them
        # unless they are in error.
        indep_key = {}

        # Directional derivative directions for matrix free comps.
        mfree_directions = {}

        meta_in = model._var_allprocs_abs2meta['input']
        meta_out = model._var_allprocs_abs2meta['output']

        # Analytic Jacobians
        print_reverse = False
        for mode in ('fwd', 'rev'):
            model._inputs.set_val(input_cache)
            model._outputs.set_val(output_cache)
            # Make sure we're in a valid state
            model.run_apply_nonlinear()

            jac_key = 'J_' + mode

            for comp in comps:

                # Only really need to linearize once.
                if mode == 'fwd':
                    comp.run_linearize(sub_do_ln=False)

                matrix_free = comp.matrix_free
                c_name = comp.pathname
                if mode == 'fwd':
                    indep_key[c_name] = set()

                with comp._unscaled_context():

                    of_list, wrt_list = comp._get_partials_varlists()

                    # Matrix-free components need to calculate their Jacobian by matrix-vector
                    # product.
                    if matrix_free:
                        print_reverse = True
                        local_opts = comp._get_check_partial_options()

                        dstate = comp._vectors['output']['linear']
                        if mode == 'fwd':
                            dinputs = comp._vectors['input']['linear']
                            doutputs = comp._vectors['residual']['linear']
                            in_list = wrt_list
                            out_list = of_list
                        else:
                            dinputs = comp._vectors['residual']['linear']
                            doutputs = comp._vectors['input']['linear']
                            in_list = of_list
                            out_list = wrt_list

                        for inp in in_list:
                            inp_abs = rel_name2abs_name(comp, inp)
                            if mode == 'fwd':
                                directional = inp in local_opts and local_opts[inp]['directional']
                            else:
                                directional = c_name in mfree_directions

                            try:
                                flat_view = dinputs._abs_get_val(inp_abs)
                            except KeyError:
                                # Implicit state
                                flat_view = dstate._abs_get_val(inp_abs)

                            if inp_abs in meta_in:
                                in_dist = meta_in[inp_abs]['distributed']
                            else:
                                in_dist = meta_out[inp_abs]['distributed']

                            if directional:
                                n_in = 1
                                idxs = range(1)
                                if c_name not in mfree_directions:
                                    mfree_directions[c_name] = {}

                                if inp in mfree_directions[c_name]:
                                    perturb = mfree_directions[c_name][inp]
                                else:
                                    perturb = 2.0 * np.random.random(len(flat_view)) - 1.0
                                    mfree_directions[c_name][inp] = perturb

                            else:
                                n_in = len(flat_view)
                                idxs = LocalRangeIterable(comp, inp_abs, use_vec_offset=False)
                                perturb = 1.0

                            if not in_dist and mode == 'rev':
                                # in rev mode, if in_dist is False that means that the 'of' var
                                # is serial.  In cases where 'of' is serial and 'wrt' is
                                # distributed, the component must do an internal Allreduce in
                                # order for the total derivatives to be correct, so here we compute
                                # a correction to undo this so we get the correct answer when
                                # checking partials.
                                mult = 1.0 / comp.comm.size

                            for idx in idxs:

                                dinputs.set_val(0.0)
                                dstate.set_val(0.0)

                                # Dictionary access returns a scalar for 1d input, and we
                                # need a vector for clean code, so use _views_flat.
                                if directional:
                                    flat_view[:] = perturb
                                elif idx is not None:
                                    flat_view[idx] = perturb

                                # Matrix Vector Product
                                comp._apply_linear(None, _contains_all, mode)

                                for out in out_list:
                                    out_abs = rel_name2abs_name(comp, out)

                                    try:
                                        derivs = doutputs._abs_get_val(out_abs)
                                    except KeyError:
                                        # Implicit state
                                        derivs = dstate._abs_get_val(out_abs)

                                    if mode == 'fwd':
                                        key = out, inp
                                        deriv = partials_data[c_name][key]

                                        # Allocate first time
                                        if jac_key not in deriv:
                                            shape = (len(derivs), n_in)
                                            deriv[jac_key] = np.zeros(shape)

                                        if idx is not None:
                                            deriv[jac_key][:, idx] = derivs

                                    else:  # rev
                                        if not in_dist:
                                            if out_abs in meta_out:
                                                out_dist = meta_out[out_abs]['distributed']
                                            else:
                                                out_dist = meta_in[out_abs]['distributed']
                                            if out_dist:
                                                derivs *= mult

                                        key = inp, out
                                        deriv = partials_data[c_name][key]

                                        if directional:
                                            # Dot product test for adjoint validity.
                                            m = mfree_directions[c_name][out]
                                            d = mfree_directions[c_name][inp]
                                            mhat = derivs
                                            dhat = partials_data[c_name][inp, out]['J_fwd'][:, idx]

                                            deriv['directional_fwd_rev'] = mhat.dot(m) - dhat.dot(d)

                                        # Allocate first time
                                        if jac_key not in deriv:
                                            shape = (n_in, len(derivs))
                                            deriv[jac_key] = np.zeros(shape)

                                        if idx is not None:
                                            deriv[jac_key][idx, :] = derivs

                    # These components already have a Jacobian with calculated derivatives.
                    else:

                        if mode == 'rev':
                            # Skip reverse mode because it is not different than forward.
                            continue

                        subjacs = comp._jacobian._subjacs_info

                        for rel_key in product(of_list, wrt_list):
                            abs_key = rel_key2abs_key(comp, rel_key)
                            of, wrt = abs_key

                            # No need to calculate partials; they are already stored
                            try:
                                deriv_value = subjacs[abs_key]['val']
                                rows = subjacs[abs_key]['rows']
                            except KeyError:
                                deriv_value = rows = None

                            # Testing for pairs that are not dependent so that we suppress printing
                            # them unless the fd is non zero. Note: subjacs_info is empty for
                            # undeclared partials, which is the default behavior now.
                            try:
                                if not subjacs[abs_key]['dependent']:
                                    indep_key[c_name].add(rel_key)
                            except KeyError:
                                indep_key[c_name].add(rel_key)

                            if wrt in comp._var_abs2meta['input']:
                                wrt_meta = comp._var_abs2meta['input'][wrt]
                            else:
                                wrt_meta = comp._var_abs2meta['output'][wrt]

                            if deriv_value is None:
                                # Missing derivatives are assumed 0.
                                in_size = wrt_meta['size']
                                out_size = comp._var_abs2meta['output'][of]['size']
                                deriv_value = np.zeros((out_size, in_size))

                            if force_dense:
                                if rows is not None:
                                    try:
                                        in_size = wrt_meta['size']
                                    except KeyError:
                                        in_size = wrt_meta['size']
                                    out_size = comp._var_abs2meta['output'][of]['size']
                                    tmp_value = np.zeros((out_size, in_size))
                                    # if a scalar value is provided (in declare_partials),
                                    # expand to the correct size array value for zipping
                                    if deriv_value.size == 1:
                                        deriv_value *= np.ones(rows.size)
                                    for i, j, val in zip(rows, subjacs[abs_key]['cols'],
                                                         deriv_value):
                                        tmp_value[i, j] += val
                                    deriv_value = tmp_value

                                elif sparse.issparse(deriv_value):
                                    deriv_value = deriv_value.todense()

                            partials_data[c_name][rel_key][jac_key] = deriv_value.copy()

        model._inputs.set_val(input_cache)
        model._outputs.set_val(output_cache)
        model.run_apply_nonlinear()

        # Finite Difference to calculate Jacobian
        alloc_complex = model._outputs._alloc_complex
        all_fd_options = {}
        comps_could_not_cs = set()
        requested_method = method
        for comp in comps:

            c_name = comp.pathname
            all_fd_options[c_name] = {}

            approximations = {'fd': FiniteDifference(),
                              'cs': ComplexStep()}
            added_wrts = set()

            of, wrt = comp._get_partials_varlists()

            # Load up approximation objects with the requested settings.

            local_opts = comp._get_check_partial_options()
            for rel_key in product(of, wrt):
                abs_key = rel_key2abs_key(comp, rel_key)
                local_wrt = rel_key[1]

                fd_options, could_not_cs = _get_fd_options(local_wrt, requested_method, local_opts,
                                                           step, form, step_calc, alloc_complex,
                                                           minimum_step)

                if could_not_cs:
                    comps_could_not_cs.add(c_name)

                # Determine if fd or cs.
                method = requested_method

                all_fd_options[c_name][local_wrt] = fd_options
                if c_name in mfree_directions:
                    vector = mfree_directions[c_name].get(local_wrt)
                else:
                    vector = None

                # prevent adding multiple approxs with same wrt (and confusing users with warnings)
                if abs_key[1] not in added_wrts:
                    approximations[fd_options['method']].add_approximation(abs_key, self.model,
                                                                           fd_options,
                                                                           vector=vector)
                    added_wrts.add(abs_key[1])

            approx_jac = _CheckingJacobian(comp)
            for approximation in approximations.values():
                # Perform the FD here.
                approximation.compute_approximations(comp, jac=approx_jac)

            with multi_proc_exception_check(comp.comm):
                if approx_jac._errors:
                    raise RuntimeError('\n'.join(approx_jac._errors))

            for abs_key, partial in approx_jac.items():
                rel_key = abs_key2rel_key(comp, abs_key)
                partials_data[c_name][rel_key]['J_fd'] = partial

                # If this is a directional derivative, convert the analytic to a directional one.
                wrt = rel_key[1]
                if wrt in local_opts and local_opts[wrt]['directional']:
                    deriv = partials_data[c_name][rel_key]
                    deriv['J_fwd'] = np.atleast_2d(np.sum(deriv['J_fwd'], axis=1)).T

                    if comp.matrix_free:
                        deriv['J_rev'] = np.atleast_2d(np.sum(deriv['J_rev'], axis=0)).T

                        # Dot product test for adjoint validity.
                        m = mfree_directions[c_name][rel_key[0]].flatten()
                        d = mfree_directions[c_name][wrt].flatten()
                        mhat = partial.flatten()
                        dhat = deriv['J_rev'].flatten()

                        deriv['directional_fd_rev'] = dhat.dot(d) - mhat.dot(m)

        # Conversion of defaultdict to dicts
        partials_data = {comp_name: dict(outer) for comp_name, outer in partials_data.items()}

        if out_stream == _DEFAULT_OUT_STREAM:
            out_stream = sys.stdout

        if len(comps_could_not_cs) > 0:
            msg = "The following components requested complex step, but force_alloc_complex " + \
                  "has not been set to True, so finite difference was used: "
            msg += str(list(comps_could_not_cs))
            msg += "\nTo enable complex step, specify 'force_alloc_complex=True' when calling " + \
                   "setup on the problem, e.g. 'problem.setup(force_alloc_complex=True)'"
            issue_warning(msg, category=DerivativesWarning)

        _assemble_derivative_data(partials_data, rel_err_tol, abs_err_tol, out_stream,
                                  compact_print, comps, all_fd_options, indep_key=indep_key,
                                  print_reverse=print_reverse,
                                  show_only_incorrect=show_only_incorrect)

        return partials_data

    def check_totals(self, of=None, wrt=None, out_stream=_DEFAULT_OUT_STREAM, compact_print=False,
                     driver_scaling=False, abs_err_tol=1e-6, rel_err_tol=1e-6,
                     method='fd', step=None, form=None, step_calc='abs', show_progress=False):
        """
        Check total derivatives for the model vs. finite difference.

        Parameters
        ----------
        of : list of variable name str or None
            Variables whose derivatives will be computed. Default is None, which
            uses the driver's objectives and constraints.
        wrt : list of variable name str or None
            Variables with respect to which the derivatives will be computed.
            Default is None, which uses the driver's desvars.
        out_stream : file-like object
            Where to send human readable output. By default it goes to stdout.
            Set to None to suppress.
        compact_print : bool
            Set to True to just print the essentials, one line per input-output pair.
        driver_scaling : bool
            When True, return derivatives that are scaled according to either the adder and scaler
            or the ref and ref0 values that were specified when add_design_var, add_objective, and
            add_constraint were called on the model. Default is False, which is unscaled.
        abs_err_tol : float
            Threshold value for absolute error.  Errors about this value will have a '*' displayed
            next to them in output, making them easy to search for. Default is 1.0E-6.
        rel_err_tol : float
            Threshold value for relative error.  Errors about this value will have a '*' displayed
            next to them in output, making them easy to search for. Note at times there may be a
            significant relative error due to a minor absolute error.  Default is 1.0E-6.
        method : str
            Method, 'fd' for finite difference or 'cs' for complex step. Default is 'fd'.
        step : float
            Step size for approximation. Default is None, which means 1e-6 for 'fd' and 1e-40 for
            'cs'.
        form : str
            Form for finite difference, can be 'forward', 'backward', or 'central'. Default
            None, which defaults to 'forward' for FD.
        step_calc : str
            Step type for computing the size of the finite difference step. It can be 'abs' for
            absolute, 'rel_avg' for a size relative to the absolute value of the vector input, or
            'rel_element' for a size relative to each value in the vector input. In addition, it
            can be 'rel_legacy' for a size relative to the norm of the vector.  For backwards
            compatibilty, it can be 'rel', which currently defaults to 'rel_legacy', but in the
            future will default to 'rel_avg'. Defaults to None, in which case the approximation
            method provides its default value.
        show_progress : bool
            True to show progress of check_totals.

        Returns
        -------
        Dict of Dicts of Tuples of Floats

            First key:
                is the (output, input) tuple of strings;
            Second key:
                is one of ['rel error', 'abs error', 'magnitude', 'fdstep'];

            For 'rel error', 'abs error', 'magnitude' the value is: A tuple containing norms for
                forward - fd, adjoint - fd, forward - adjoint.
        """
        if out_stream == _DEFAULT_OUT_STREAM:
            out_stream = sys.stdout

        # Check to see if approximation options are the same as that used to compute totals
        # If yes, issue an warning
        if self.model._owns_approx_jac and method in self.model._approx_schemes:
            scheme = self.model._get_approx_scheme(method)

            # get approx options. Fill in with defaults, as needed
            approx_options = scheme.DEFAULT_OPTIONS.copy()
            approx_options.update(self.model._owns_approx_jac_meta)

            # get check options. Fill in with defaults, as needed
            check_options = scheme.DEFAULT_OPTIONS.copy()
            if step:
                check_options['step'] = step
            if method == 'fd':
                if form:
                    check_options['form'] = form
                if step_calc:
                    check_options['step_calc'] = step_calc

            # Compare the approx and check options
            all_same = True
            if approx_options['step'] != check_options['step']:
                all_same = False
            elif method == 'fd':
                if approx_options['form'] != check_options['form']:
                    all_same = False
                if approx_options['step_calc'] != check_options['step_calc']:
                    all_same = False

            if all_same:
                msg = "Checking totals using the same " \
                      "method and options as are used to compute the " \
                      "totals will not provide any relevant " \
                      "information on the " \
                      "accuracy.\n" \
                      "To correct this, change the options to do the " \
                      "check_totals or on the call to approx_totals " \
                      "for the model."

                issue_warning(msg, prefix=self.msginfo,
                              category=OMInvalidCheckDerivativesOptionsWarning)

        if self._metadata['setup_status'] < _SetupStatus.POST_FINAL_SETUP:
            raise RuntimeError(self.msginfo + ": run_model must be called before total "
                               "derivatives can be checked.")

        model = self.model
        lcons = []

        if method == 'cs' and not model._outputs._alloc_complex:
            msg = "\n" + self.msginfo + ": To enable complex step, specify "\
                  "'force_alloc_complex=True' when calling " + \
                  "setup on the problem, e.g. 'problem.setup(force_alloc_complex=True)'"
            raise RuntimeError(msg)

        # TODO: Once we're tracking iteration counts, run the model if it has not been run before.

        if wrt is None:
            wrt = list(self.driver._designvars)
            if not wrt:
                raise RuntimeError("Driver is not providing any design variables "
                                   "for compute_totals.")

        if of is None:
            of = list(self.driver._objs)
            of.extend(self.driver._cons)
            if not of:
                raise RuntimeError("Driver is not providing any response variables "
                                   "for compute_totals.")
            lcons = [n for n, meta in self.driver._cons.items()
                     if ('linear' in meta and meta['linear'])]

        # Calculate Total Derivatives
        if model._owns_approx_jac:
            # Support this, even though it is a bit silly (though you could compare fd with cs.)
            total_info = _TotalJacInfo(self, of, wrt, False, return_format='flat_dict',
                                       approx=True, driver_scaling=driver_scaling)
            Jcalc = total_info.compute_totals_approx(initialize=True)

        else:
            total_info = _TotalJacInfo(self, of, wrt, False, return_format='flat_dict',
                                       driver_scaling=driver_scaling)
            Jcalc = total_info.compute_totals()

        if step is None:
            if method == 'cs':
                step = ComplexStep.DEFAULT_OPTIONS['step']
            else:
                step = FiniteDifference.DEFAULT_OPTIONS['step']

        # Approximate FD
        fd_args = {
            'step': step,
            'form': form,
            'step_calc': step_calc,
        }
        approx = model._owns_approx_jac
        approx_of = model._owns_approx_of
        approx_wrt = model._owns_approx_wrt
        old_jac = model._jacobian
        old_subjacs = model._subjacs_info.copy()

        model.approx_totals(method=method, step=step, form=form,
                            step_calc=step_calc if method == 'fd' else None)
        total_info = _TotalJacInfo(self, of, wrt, False, return_format='flat_dict', approx=True,
                                   driver_scaling=driver_scaling)
        if show_progress:
            Jfd = total_info.compute_totals_approx(initialize=True, progress_out_stream=out_stream)
        else:
            Jfd = total_info.compute_totals_approx(initialize=True)
        # reset the _owns_approx_jac flag after approximation is complete.
        if not approx:
            model._jacobian = old_jac
            model._owns_approx_jac = False
            model._owns_approx_of = approx_of
            model._owns_approx_wrt = approx_wrt
            model._subjacs_info = old_subjacs

        # Assemble and Return all metrics.
        data = {}
        data[''] = {}
        resp = self.driver._responses
        # TODO key should not be fwd when exact computed in rev mode or auto
        for key, val in Jcalc.items():
            data[''][key] = {}
            data[''][key]['J_fwd'] = val
            data[''][key]['J_fd'] = Jfd[key]

            # Display whether indices were declared when response was added.
            of = key[0]
            if of in resp and resp[of]['indices'] is not None:
                data[''][key]['indices'] = resp[of]['indices'].indexed_src_size

        fd_args['method'] = method

        if out_stream == _DEFAULT_OUT_STREAM:
            out_stream = sys.stdout

        _assemble_derivative_data(data, rel_err_tol, abs_err_tol, out_stream, compact_print,
                                  [model], {'': fd_args}, totals=True, lcons=lcons)
        return data['']

    def compute_totals(self, of=None, wrt=None, return_format='flat_dict', debug_print=False,
                       driver_scaling=False, use_abs_names=False, get_remote=True):
        """
        Compute derivatives of desired quantities with respect to desired inputs.

        Parameters
        ----------
        of : list of variable name str or None
            Variables whose derivatives will be computed. Default is None, which
            uses the driver's objectives and constraints.
        wrt : list of variable name str or None
            Variables with respect to which the derivatives will be computed.
            Default is None, which uses the driver's desvars.
        return_format : str
            Format to return the derivatives. Can be 'dict', 'flat_dict', or 'array'.
            Default is a 'flat_dict', which returns them in a dictionary whose keys are
            tuples of form (of, wrt).
        debug_print : bool
            Set to True to print out some debug information during linear solve.
        driver_scaling : bool
            When True, return derivatives that are scaled according to either the adder and scaler
            or the ref and ref0 values that were specified when add_design_var, add_objective, and
            add_constraint were called on the model. Default is False, which is unscaled.
        use_abs_names : bool
            Set to True when passing in absolute names to skip some translation steps.
        get_remote : bool
            If True, the default, the full distributed total jacobian will be retrieved.

        Returns
        -------
        object
            Derivatives in form requested by 'return_format'.
        """
        if self._metadata['setup_status'] < _SetupStatus.POST_FINAL_SETUP:
            self.final_setup()

        if wrt is None:
            wrt = list(self.driver._designvars)
            if not wrt:
                raise RuntimeError("Driver is not providing any design variables "
                                   "for compute_totals.")

        if of is None:
            of = list(self.driver._objs)
            of.extend(self.driver._cons)
            if not of:
                raise RuntimeError("Driver is not providing any response variables "
                                   "for compute_totals.")

        if self.model._owns_approx_jac:
            total_info = _TotalJacInfo(self, of, wrt, use_abs_names, return_format,
                                       approx=True, driver_scaling=driver_scaling)
            return total_info.compute_totals_approx(initialize=True)
        else:
            total_info = _TotalJacInfo(self, of, wrt, use_abs_names, return_format,
                                       debug_print=debug_print, driver_scaling=driver_scaling,
                                       get_remote=get_remote)
            return total_info.compute_totals()

    def set_solver_print(self, level=2, depth=1e99, type_='all'):
        """
        Control printing for solvers and subsolvers in the model.

        Parameters
        ----------
        level : int
            Iprint level. Set to 2 to print residuals each iteration; set to 1
            to print just the iteration totals; set to 0 to disable all printing
            except for failures, and set to -1 to disable all printing including failures.
        depth : int
            How deep to recurse. For example, you can set this to 0 if you only want
            to print the top level linear and nonlinear solver messages. Default
            prints everything.
        type_ : str
            Type of solver to set: 'LN' for linear, 'NL' for nonlinear, or 'all' for all.
        """
        self.model.set_solver_print(level=level, depth=depth, type_=type_)

    def list_problem_vars(self,
                          show_promoted_name=True,
                          print_arrays=False,
                          driver_scaling=True,
                          desvar_opts=[],
                          cons_opts=[],
                          objs_opts=[],
                          ):
        """
        Print all design variables and responses (objectives and constraints).

        Parameters
        ----------
        show_promoted_name : bool
            If True, then show the promoted names of the variables.
        print_arrays : bool, optional
            When False, in the columnar display, just display norm of any ndarrays with size > 1.
            The norm is surrounded by vertical bars to indicate that it is a norm.
            When True, also display full values of the ndarray below the row. Format is affected
            by the values set with numpy.set_printoptions.
            Default is False.
        driver_scaling : bool, optional
            When True, return values that are scaled according to either the adder and scaler or
            the ref and ref0 values that were specified when add_design_var, add_objective, and
            add_constraint were called on the model. Default is True.
        desvar_opts : list of str
            List of optional columns to be displayed in the desvars table.
            Allowed values are:
            ['lower', 'upper', 'ref', 'ref0', 'indices', 'adder', 'scaler', 'parallel_deriv_color',
            'cache_linear_solution', 'units', 'min', 'max'].
        cons_opts : list of str
            List of optional columns to be displayed in the cons table.
            Allowed values are:
            ['lower', 'upper', 'equals', 'ref', 'ref0', 'indices', 'adder', 'scaler',
            'linear', 'parallel_deriv_color', 'cache_linear_solution', 'units', 'min', 'max'].
        objs_opts : list of str
            List of optional columns to be displayed in the objs table.
            Allowed values are:
            ['ref', 'ref0', 'indices', 'adder', 'scaler', 'units',
            'parallel_deriv_color', 'cache_linear_solution'].
        """
        default_col_names = ['name', 'val', 'size']

        # Design vars
        desvars = self.driver._designvars
        vals = self.driver.get_design_var_values(get_remote=True, driver_scaling=driver_scaling)
        header = "Design Variables"
        def_desvar_opts = [opt for opt in ('indices',) if opt not in desvar_opts and
                           _find_dict_meta(desvars, opt)]
        col_names = default_col_names + def_desvar_opts + desvar_opts
        self._write_var_info_table(header, col_names, desvars, vals,
                                   show_promoted_name=show_promoted_name,
                                   print_arrays=print_arrays,
                                   col_spacing=2)

        # Constraints
        cons = self.driver._cons
        vals = self.driver.get_constraint_values(driver_scaling=driver_scaling)
        header = "Constraints"
        # detect any cons that use aliases
        def_cons_opts = [opt for opt in ('indices', 'alias') if opt not in cons_opts and
                         _find_dict_meta(cons, opt)]
        col_names = default_col_names + def_cons_opts + cons_opts
        self._write_var_info_table(header, col_names, cons, vals,
                                   show_promoted_name=show_promoted_name,
                                   print_arrays=print_arrays,
                                   col_spacing=2)

        objs = self.driver._objs
        vals = self.driver.get_objective_values(driver_scaling=driver_scaling)
        header = "Objectives"
        def_obj_opts = [opt for opt in ('indices',) if opt not in objs_opts and
                        _find_dict_meta(objs, opt)]
        col_names = default_col_names + def_obj_opts + objs_opts
        self._write_var_info_table(header, col_names, objs, vals,
                                   show_promoted_name=show_promoted_name,
                                   print_arrays=print_arrays,
                                   col_spacing=2)

    def _write_var_info_table(self, header, col_names, meta, vals, print_arrays=False,
                              show_promoted_name=True, col_spacing=1):
        """
        Write a table of information for the problem variable in meta and vals.

        Parameters
        ----------
        header : str
            The header line for the table.
        col_names : list of str
            List of column labels.
        meta : OrderedDict
            Dictionary of metadata for each problem variable.
        vals : OrderedDict
            Dictionary of values for each problem variable.
        print_arrays : bool, optional
            When False, in the columnar display, just display norm of any ndarrays with size > 1.
            The norm is surrounded by vertical bars to indicate that it is a norm.
            When True, also display full values of the ndarray below the row. Format is affected
            by the values set with numpy.set_printoptions
            Default is False.
        show_promoted_name : bool
            If True, then show the promoted names of the variables.
        col_spacing : int
            Number of spaces between columns in the table.
        """
        abs2prom = self.model._var_abs2prom

        # Gets the current numpy print options for consistent decimal place
        #   printing between arrays and floats
        print_options = np.get_printoptions()
        np_precision = print_options['precision']

        # Get the values for all the elements in the tables
        rows = []
        for name, meta in meta.items():

            row = {}
            vname = meta['name'] if meta.get('alias') else name

            for col_name in col_names:
                if col_name == 'name':
                    if show_promoted_name:
                        if vname in abs2prom['input']:
                            row[col_name] = abs2prom['input'][vname]
                        elif vname in abs2prom['output']:
                            row[col_name] = abs2prom['output'][vname]
                        else:
                            # Promoted auto_ivc name. Keep it promoted
                            row[col_name] = vname
                    else:
                        row[col_name] = vname

                elif col_name == 'val':
                    row[col_name] = vals[name]
                elif col_name == 'min':
                    min_val = min(vals[name])
                    # Rounding to match float precision to numpy precision
                    row[col_name] = np.round(min_val, np_precision)
                elif col_name == 'max':
                    max_val = max(vals[name])
                    # Rounding to match float precision to numpy precision
                    row[col_name] = np.round(max_val, np_precision)
                else:
                    row[col_name] = meta[col_name]
            rows.append(row)

        col_space = ' ' * col_spacing
        print("-" * len(header))
        print(header)
        print("-" * len(header))

        # loop through the rows finding the max widths
        max_width = {}
        for col_name in col_names:
            max_width[col_name] = len(col_name)
        for row in rows:
            for col_name in col_names:
                cell = row[col_name]
                if isinstance(cell, np.ndarray) and cell.size > 1:
                    norm = np.linalg.norm(cell)
                    out = '|{}|'.format(str(np.round(norm, np_precision)))
                else:
                    out = str(cell)
                max_width[col_name] = max(len(out), max_width[col_name])

        # print col headers
        header_div = ''
        header_col_names = ''
        for col_name in col_names:
            header_div += '-' * max_width[col_name] + col_space
            header_col_names += pad_name(col_name, max_width[col_name], quotes=False) + col_space
        print(header_col_names)
        print(header_div[:-1])

        # print rows with var info
        for row in rows:
            have_array_values = []  # keep track of which values are arrays
            row_string = ''
            for col_name in col_names:
                cell = row[col_name]
                if isinstance(cell, np.ndarray) and cell.size > 1:
                    norm = np.linalg.norm(cell)
                    out = '|{}|'.format(str(np.round(norm, np_precision)))
                    have_array_values.append(col_name)
                else:
                    out = str(cell)
                row_string += pad_name(out, max_width[col_name], quotes=False) + col_space
            print(row_string)

            if print_arrays:
                left_column_width = max_width['name']
                for col_name in have_array_values:
                    print("{}{}:".format((left_column_width + col_spacing) * ' ', col_name))
                    cell = row[col_name]
                    out_str = pprint.pformat(cell)
                    indented_lines = [(left_column_width + col_spacing) * ' ' +
                                      s for s in out_str.splitlines()]
                    print('\n'.join(indented_lines) + '\n')

        print()

    def load_case(self, case):
        """
        Pull all input and output variables from a case into the model.

        Parameters
        ----------
        case : Case object
            A Case from a CaseRecorder file.
        """
        inputs = case.inputs if case.inputs is not None else None
        if inputs:
            for name in inputs.absolute_names():
                if name not in self.model._var_abs2prom['input']:
                    raise KeyError("{}: Input variable, '{}', recorded in the case is not "
                                   "found in the model".format(self.msginfo, name))
                self[name] = inputs[name]

        outputs = case.outputs if case.outputs is not None else None
        if outputs:
            for name in outputs.absolute_names():
                if name not in self.model._var_abs2prom['output']:
                    raise KeyError("{}: Output variable, '{}', recorded in the case is not "
                                   "found in the model".format(self.msginfo, name))
                self[name] = outputs[name]

    def check_config(self, logger=None, checks=_default_checks, out_file='openmdao_checks.out'):
        """
        Perform optional error checks on a Problem.

        Parameters
        ----------
        logger : object
            Logging object.
        checks : list of str or None or the str 'all'
            Determines what config checks are run.
            If None, no checks are run
            If list of str, run those config checks
            If ‘all’, all the checks ('auto_ivc_warnings', 'comp_has_no_outputs', 'cycles',
            'dup_inputs', 'missing_recorders', 'out_of_order', 'promotions', 'solvers',
            'system', 'unconnected_inputs') are run.
        out_file : str or None
            If not None, output will be written to this file in addition to stdout.
        """
        if checks is None:
            return

        if logger is None:
            logger = get_logger('check_config', out_file=out_file, use_format=True)

        if checks == 'all':
            checks = sorted(_all_non_redundant_checks)

        for c in checks:
            if c not in _all_checks:
                print("WARNING: '%s' is not a recognized check.  Available checks are: %s" %
                      (c, sorted(_all_checks)))
                continue
            logger.info('checking %s' % c)
            _all_checks[c](self, logger)

    def set_complex_step_mode(self, active):
        """
        Turn on or off complex stepping mode.

        Parameters
        ----------
        active : bool
            Complex mode flag; set to True prior to commencing complex step.
        """
        if self._metadata is None or \
           self._metadata['setup_status'] < _SetupStatus.POST_FINAL_SETUP:
            raise RuntimeError(f"{self.msginfo}: set_complex_step_mode cannot be called before "
                               "`Problem.run_model()`, `Problem.run_driver()`, or "
                               "`Problem.final_setup()`.")

        if active and not self.model._outputs._alloc_complex:
            raise RuntimeError(f"{self.msginfo}: To enable complex step, specify "
                               "'force_alloc_complex=True' when calling setup on the problem, "
                               "e.g. 'problem.setup(force_alloc_complex=True)'")

        self.model._set_complex_step_mode(active)


def _assemble_derivative_data(derivative_data, rel_error_tol, abs_error_tol, out_stream,
                              compact_print, system_list, global_options, totals=False,
                              indep_key=None, print_reverse=False,
                              show_only_incorrect=False, lcons=None):
    """
    Compute the relative and absolute errors in the given derivatives and print to the out_stream.

    Parameters
    ----------
    derivative_data : dict
        Dictionary containing derivative information keyed by system name.
    rel_error_tol : float
        Relative error tolerance.
    abs_error_tol : float
        Absolute error tolerance.
    out_stream : file-like object
            Where to send human readable output.
            Set to None to suppress.
    compact_print : bool
        If results should be printed verbosely or in a table.
    system_list : iterable
        The systems (in the proper order) that were checked.0
    global_options : dict
        Dictionary containing the options for the approximation.
    totals : bool
        Set to True if we are doing check_totals to skip a bunch of stuff.
    indep_key : dict of sets, optional
        Keyed by component name, contains the of/wrt keys that are declared not dependent.
    print_reverse : bool, optional
        Set to True if compact_print results need to include columns for reverse mode.
    show_only_incorrect : bool, optional
        Set to True if output should print only the subjacs found to be incorrect.
    lcons : list or None
        For total derivatives only, list of outputs that are actually linear constraints.
    """
    nan = float('nan')
    suppress_output = out_stream is None

    ErrorTuple = namedtuple('ErrorTuple', ['forward', 'reverse', 'forward_reverse'])
    MagnitudeTuple = namedtuple('MagnitudeTuple', ['forward', 'reverse', 'fd'])

    if compact_print:
        if print_reverse:
            deriv_line = "{0} wrt {1} | {2:.4e} | {3} | {4:.4e} | {5:.4e} | {6} | {7}" \
                         " | {8:.4e} | {9} | {10}"
        else:
            deriv_line = "{0} wrt {1} | {2:.4e} | {3:.4e} | {4:.4e} | {5:.4e}"

    # Keep track of the worst subjac in terms of relative error for fwd and rev
    if not suppress_output and compact_print and not totals:
        worst_subjac_rel_err = 0.0
        worst_subjac = None

    if not suppress_output and not totals and show_only_incorrect:
        out_stream.write('\n** Only writing information about components with '
                         'incorrect Jacobians **\n\n')

    for system in system_list:

        sys_name = system.pathname
        sys_class_name = type(system).__name__
        matrix_free = system.matrix_free

        # Match header to appropriate type.
        if isinstance(system, Component):
            sys_type = 'Component'
        elif isinstance(system, Group):
            sys_type = 'Group'
        else:
            sys_type = type(system).__name__

        if sys_name not in derivative_data:
            msg = "No derivative data found for %s '%s'." % (sys_type, sys_name)
            issue_warning(msg, category=DerivativesWarning)
            continue

        derivatives = derivative_data[sys_name]

        if totals:
            sys_name = 'Full Model'

        # Sorted keys ensures deterministic ordering
        sorted_keys = sorted(derivatives.keys())
        num_bad_jacs = 0  # Keep track of number of bad derivative values for each component

        if not suppress_output:
            # Need to capture the output of a component's derivative
            # info so that it can be used if that component is the
            # worst subjac. That info is printed at the bottom of all the output
            out_buffer = StringIO()
            if out_stream:
                header_str = '-' * (len(sys_name) + len(sys_type) + len(sys_class_name) + 5) + '\n'
                out_buffer.write(header_str)
                out_buffer.write("{}: {} '{}'".format(sys_type, sys_class_name, sys_name) + '\n')
                out_buffer.write(header_str)

            if compact_print:
                # Error Header
                if totals:
                    header = "{0} wrt {1} | {2} | {3} | {4} | {5}"\
                        .format(
                            pad_name('<output>', 30, quotes=True),
                            pad_name('<variable>', 30, quotes=True),
                            pad_name('calc mag.'),
                            pad_name('check mag.'),
                            pad_name('a(cal-chk)'),
                            pad_name('r(cal-chk)'),
                        )
                else:
                    max_width_of = len("'<output>'")
                    max_width_wrt = len("'<variable>'")
                    for of, wrt in sorted_keys:
                        max_width_of = max(max_width_of, len(of) + 2)  # 2 to include quotes
                        max_width_wrt = max(max_width_wrt, len(wrt) + 2)

                    if print_reverse:
                        header = \
                            "{0} wrt {1} | {2} | {3} | {4} | {5} | {6} | {7} | {8} | {9} | {10}" \
                            .format(
                                pad_name('<output>', max_width_of, quotes=True),
                                pad_name('<variable>', max_width_wrt, quotes=True),
                                pad_name('fwd mag.'),
                                pad_name('rev mag.'),
                                pad_name('check mag.'),
                                pad_name('a(fwd-chk)'),
                                pad_name('a(rev-chk)'),
                                pad_name('a(fwd-rev)'),
                                pad_name('r(fwd-chk)'),
                                pad_name('r(rev-chk)'),
                                pad_name('r(fwd-rev)')
                            )
                    else:
                        header = "{0} wrt {1} | {2} | {3} | {4} | {5}"\
                            .format(
                                pad_name('<output>', max_width_of, quotes=True),
                                pad_name('<variable>', max_width_wrt, quotes=True),
                                pad_name('calc mag.'),
                                pad_name('check mag.'),
                                pad_name('a(cal-chk)'),
                                pad_name('r(cal-chk)'),
                            )

                if out_stream:
                    out_buffer.write(header + '\n')
                    out_buffer.write('-' * len(header) + '\n' + '\n')

        def safe_norm(arr):
            return 0. if arr is None or arr.size == 0 else np.linalg.norm(arr)

        for of, wrt in sorted_keys:

            if totals:
                fd_opts = global_options['']
            else:
                fd_opts = global_options[sys_name][wrt]

            directional = fd_opts.get('directional')
            do_rev = not totals and matrix_free and not directional
            do_rev_dp = not totals and matrix_free and directional

            derivative_info = derivatives[of, wrt]
            # TODO total derivs may have been computed in rev mode, not fwd
            forward = derivative_info['J_fwd']
            try:
                fd = derivative_info['J_fd']
            except KeyError:
                # this can happen when a partial is not declared, which means it should be zero
                fd = np.zeros(forward.shape)

            if do_rev:
                reverse = derivative_info.get('J_rev')

            fwd_error = safe_norm(forward - fd)
            if do_rev_dp:
                fwd_rev_error = derivative_info['directional_fwd_rev']
                rev_error = derivative_info['directional_fd_rev']
            elif do_rev:
                rev_error = safe_norm(reverse - fd)
                fwd_rev_error = safe_norm(forward - reverse)
            else:
                rev_error = fwd_rev_error = None

            fwd_norm = safe_norm(forward)
            fd_norm = safe_norm(fd)
            if do_rev:
                rev_norm = safe_norm(reverse)
            else:
                rev_norm = None

            derivative_info['abs error'] = abs_err = ErrorTuple(fwd_error, rev_error, fwd_rev_error)
            derivative_info['magnitude'] = magnitude = MagnitudeTuple(fwd_norm, rev_norm, fd_norm)

            if fd_norm == 0.:
                if fwd_norm == 0.:
                    derivative_info['rel error'] = rel_err = ErrorTuple(nan, nan, nan)

                else:
                    # If fd_norm is zero, let's use fwd_norm as the divisor for relative
                    # check. That way we don't accidentally squelch a legitimate problem.
                    if do_rev or do_rev_dp:
                        rel_err = ErrorTuple(fwd_error / fwd_norm,
                                             rev_error / fwd_norm,
                                             fwd_rev_error / fwd_norm)
                        derivative_info['rel error'] = rel_err
                    else:
                        derivative_info['rel error'] = rel_err = ErrorTuple(fwd_error / fwd_norm,
                                                                            None,
                                                                            None)

            else:
                if do_rev or do_rev_dp:
                    derivative_info['rel error'] = rel_err = ErrorTuple(fwd_error / fd_norm,
                                                                        rev_error / fd_norm,
                                                                        fwd_rev_error / fd_norm)
                else:
                    derivative_info['rel error'] = rel_err = ErrorTuple(fwd_error / fd_norm,
                                                                        None,
                                                                        None)

            # Skip printing the dependent keys if the derivatives are fine.
            if not compact_print and indep_key is not None:
                rel_key = (of, wrt)
                if rel_key in indep_key[sys_name] and fd_norm < abs_error_tol:
                    del derivative_data[sys_name][rel_key]
                    continue

            # Informative output for responses that were declared with an index.
            indices = derivative_info.get('indices')
            if indices is not None:
                of = '{} (index size: {})'.format(of, indices)

            if not suppress_output:

                if compact_print:
                    if totals:
                        if out_stream:
                            out_buffer.write(deriv_line.format(
                                pad_name(of, 30, quotes=True),
                                pad_name(wrt, 30, quotes=True),
                                magnitude.forward,
                                magnitude.fd,
                                abs_err.forward,
                                rel_err.forward,
                            ) + '\n')
                    else:
                        error_string = ''
                        for error in abs_err:
                            if error is None:
                                continue
                            if not np.isnan(error) and error >= abs_error_tol:
                                error_string += ' >ABS_TOL'
                                break

                        # See if this component has the greater
                        # error in the derivative computation
                        # compared to the other components so far
                        is_worst_subjac = False
                        for i, error in enumerate(rel_err):
                            if error is None:
                                continue
                            if not np.isnan(error):
                                #  only 1st and 2d errs
                                if i < 2 and error > worst_subjac_rel_err:
                                    worst_subjac_rel_err = error
                                    worst_subjac = (sys_type, sys_class_name, sys_name)
                                    is_worst_subjac = True
                            if not np.isnan(error) and error >= rel_error_tol:
                                error_string += ' >REL_TOL'
                                break

                        if error_string:  # Any error string indicates that at least one of the
                            #  derivative calcs is greater than the rel tolerance
                            num_bad_jacs += 1

                        if out_stream:
                            if directional:
                                wrt = "(d)'%s'" % wrt
                                wrt_padded = pad_name(wrt, max_width_wrt, quotes=False)
                            else:
                                wrt_padded = pad_name(wrt, max_width_wrt, quotes=True)
                            if print_reverse:
                                deriv_info_line = \
                                    deriv_line.format(
                                        pad_name(of, max_width_of, quotes=True),
                                        wrt_padded,
                                        magnitude.forward,
                                        _format_if_not_matrix_free(matrix_free and not directional,
                                                                   magnitude.reverse),
                                        magnitude.fd,
                                        abs_err.forward,
                                        _format_if_not_matrix_free(matrix_free,
                                                                   abs_err.reverse),
                                        _format_if_not_matrix_free(matrix_free,
                                                                   abs_err.forward_reverse),
                                        rel_err.forward,
                                        _format_if_not_matrix_free(matrix_free,
                                                                   rel_err.reverse),
                                        _format_if_not_matrix_free(matrix_free,
                                                                   rel_err.forward_reverse),
                                    )
                            else:
                                deriv_info_line = \
                                    deriv_line.format(
                                        pad_name(of, max_width_of, quotes=True),
                                        wrt_padded,
                                        magnitude.forward,
                                        magnitude.fd,
                                        abs_err.forward,
                                        rel_err.forward,
                                    )
                            if not show_only_incorrect or error_string:
                                out_buffer.write(deriv_info_line + error_string + '\n')

                            if is_worst_subjac:
                                worst_subjac_line = deriv_info_line
                else:  # not compact print

                    fd_desc = "{}:{}".format(fd_opts['method'], fd_opts['form'])

                    # Magnitudes
                    if out_stream:
                        if directional:
                            out_buffer.write(f"  {sys_name}: '{of}' wrt (d)'{wrt}'")
                        else:
                            out_buffer.write(f"  {sys_name}: '{of}' wrt '{wrt}'")
                        if lcons and of in lcons:
                            out_buffer.write(" (Linear constraint)")

                        out_buffer.write('\n')
                        if do_rev or do_rev_dp:
                            out_buffer.write('     Forward')
                        else:
                            out_buffer.write('    Analytic')
                        out_buffer.write(' Magnitude: {:.6e}\n'.format(magnitude.forward))
                    if do_rev:
                        txt = '     Reverse Magnitude: {:.6e}'
                        if out_stream:
                            out_buffer.write(txt.format(magnitude.reverse) + '\n')
                    if out_stream:
                        out_buffer.write('          Fd Magnitude: {:.6e} ({})\n'.format(
                            magnitude.fd, fd_desc))

                    # Absolute Errors
                    if do_rev:
                        error_descs = ('(Jfor - Jfd) ', '(Jrev - Jfd) ', '(Jfor - Jrev)')
                    elif do_rev_dp:
                        error_descs = ('(Jfor - Jfd) ', '(Jrev - Jfd  Dot Product Test) ',
                                       '(Jrev - Jfor Dot Product Test) ')
                    else:
                        error_descs = ('(Jan - Jfd) ', )

                    for error, desc in zip(abs_err, error_descs):
                        error_str = _format_error(error, abs_error_tol)
                        if error_str.endswith('*'):
                            num_bad_jacs += 1
                        if out_stream:
                            out_buffer.write('    Absolute Error {}: {}\n'.format(desc, error_str))
                    if out_stream:
                        out_buffer.write('\n')

                    # Relative Errors
                    if do_rev:
                        if fd_norm == 0.:
                            error_descs = ('(Jfor - Jfd) / Jfor ', '(Jrev - Jfd) / Jfor ',
                                           '(Jfor - Jrev) / Jfor')
                        else:
                            error_descs = ('(Jfor - Jfd) / Jfd ', '(Jrev - Jfd) / Jfd ',
                                           '(Jfor - Jrev) / Jfd')
                    elif do_rev_dp:
                        if fd_norm == 0.:
                            error_descs = ('(Jfor - Jfd) / Jfor ',
                                           '(Jrev - Jfd  Dot Product Test) / Jfor ',
                                           '(Jrev - Jfor Dot Product Test) / Jfor ')
                        else:
                            error_descs = ('(Jfor - Jfd) / Jfd ',
                                           '(Jrev - Jfd  Dot Product Test) / Jfd ',
                                           '(Jrev - Jfor Dot Product Test) / Jfd ')
                    else:
                        if fd_norm == 0.:
                            error_descs = ('(Jan - Jfd) / Jan ', )
                        else:
                            error_descs = ('(Jan - Jfd) / Jfd ', )

                    for error, desc in zip(rel_err, error_descs):
                        error_str = _format_error(error, rel_error_tol)
                        if error_str.endswith('*'):
                            num_bad_jacs += 1
                        if out_stream:
                            out_buffer.write('    Relative Error {}: {}\n'.format(desc, error_str))

                    if out_stream:
                        if MPI and MPI.COMM_WORLD.size > 1:
                            out_buffer.write('    MPI Rank {}\n'.format(MPI.COMM_WORLD.rank))
                        out_buffer.write('\n')

                    # Raw Derivatives
                    if out_stream:
                        if do_rev_dp:
                            out_buffer.write('    Directional Forward Derivative (Jfor)\n')
                        else:
                            if not totals and matrix_free:
                                out_buffer.write('    Raw Forward')
                            else:
                                out_buffer.write('    Raw Analytic')
                            out_buffer.write(' Derivative (Jfor)\n')
                        out_buffer.write(str(forward) + '\n')
                        out_buffer.write('\n')

                    if not totals and matrix_free:
                        if out_stream:
                            if not directional:
                                out_buffer.write('    Raw Reverse Derivative (Jrev)\n')
                                out_buffer.write(str(reverse) + '\n')
                                out_buffer.write('\n')

                    if out_stream:
                        if directional:
                            out_buffer.write('    Directional FD Derivative (Jfd)\n')
                        else:
                            out_buffer.write('    Raw FD Derivative (Jfd)\n')
                        out_buffer.write(str(fd) + '\n')
                        out_buffer.write('\n')

                    if out_stream:
                        out_buffer.write(' -' * 30 + '\n')

                # End of if compact print if/else
            # End of if not suppress_output
        # End of for of, wrt in sorted_keys

        if not show_only_incorrect or num_bad_jacs:
            if out_stream and not suppress_output:
                out_stream.write(out_buffer.getvalue())

    # End of for system in system_list

    if not suppress_output and compact_print and not totals:
        if worst_subjac:
            worst_subjac_header = \
                "Sub Jacobian with Largest Relative Error: {1} '{2}'".format(*worst_subjac)
            out_stream.write('\n' + '#' * len(worst_subjac_header) + '\n')
            out_stream.write("{}\n".format(worst_subjac_header))
            out_stream.write('#' * len(worst_subjac_header) + '\n')
            out_stream.write(header + '\n')
            out_stream.write('-' * len(header) + '\n')
            out_stream.write(worst_subjac_line + '\n')


def _format_if_not_matrix_free(matrix_free, val):
    """
    Return string to represent deriv check value in compact display.

    Parameters
    ----------
    matrix_free : bool
        If True, then the associated Component is matrix-free.
    val : float
        The deriv check value.

    Returns
    -------
    str
        String which is the actual value if matrix-free, otherwise 'n/a'
    """
    if matrix_free:
        return '{0:.4e}'.format(val)
    else:
        return pad_name('n/a')


def _format_error(error, tol):
    """
    Format the error, flagging if necessary.

    Parameters
    ----------
    error : float
        The absolute or relative error.
    tol : float
        Tolerance above which errors are flagged

    Returns
    -------
    str
        Formatted and possibly flagged error.
    """
    if np.isnan(error) or error < tol:
        return '{:.6e}'.format(error)
    return '{:.6e} *'.format(error)


def _get_fd_options(var, global_method, local_opts, global_step, global_form, global_step_calc,
                    alloc_complex, global_minimum_step):
    local_wrt = var

    # Determine if fd or cs.
    method = global_method
    if local_wrt in local_opts:
        local_method = local_opts[local_wrt]['method']
        if local_method:
            method = local_method

    # We can't use CS if we haven't allocated a complex vector, so we fall back on fd.
    if method == 'cs' and not alloc_complex:
        method = 'fd'
        could_not_cs = True
    else:
        could_not_cs = False

    fd_options = {'order': None,
                  'method': method}

    if method == 'cs':
        defaults = ComplexStep.DEFAULT_OPTIONS

        fd_options['form'] = None
        fd_options['step_calc'] = None
        fd_options['minimum_step'] = None

    elif method == 'fd':
        defaults = FiniteDifference.DEFAULT_OPTIONS

        fd_options['form'] = global_form
        fd_options['step_calc'] = global_step_calc
        fd_options['minimum_step'] = global_minimum_step

    if global_step and global_method == method:
        fd_options['step'] = global_step
    else:
        fd_options['step'] = defaults['step']

    fd_options['directional'] = defaults['directional']

    # Precedence: component options > global options > defaults
    if local_wrt in local_opts:
        for name in ['form', 'step', 'step_calc', 'minimum_step', 'directional']:
            value = local_opts[local_wrt][name]
            if value is not None:
                fd_options[name] = value

    return fd_options, could_not_cs<|MERGE_RESOLUTION|>--- conflicted
+++ resolved
@@ -763,20 +763,14 @@
             self._run_counter += 1
             record_model_options(self, self._run_counter)
 
-<<<<<<< HEAD
-        self.model._clear_iprint()
-        self.driver._pre_run()  # for keeping track of data for reporting
-        driver_run_result = self.driver.run()
-        self.driver._post_run()  # for keeping track of data for reporting
-
-        return driver_run_result
-        # return self.driver.run()
-=======
             self.model._clear_iprint()
-            return self.driver.run()
+            self.driver._pre_run()  # for keeping track of data for reporting
+            driver_run_result = self.driver.run()
+            self.driver._post_run()  # for keeping track of data for reporting
+
+            return driver_run_result
         finally:
             self._recording_iter.prefix = old_prefix
->>>>>>> 599c3b8a
 
     def compute_jacvec_product(self, of, wrt, mode, seed):
         """
