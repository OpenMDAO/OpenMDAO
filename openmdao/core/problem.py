--- conflicted
+++ resolved
@@ -1169,16 +1169,7 @@
             approximations = {'fd': FiniteDifference(),
                               'cs': ComplexStep()}
 
-<<<<<<< HEAD
-            of = list(comp._var_allprocs_prom2abs_list['output'])
-            wrt = list(comp._var_allprocs_prom2abs_list['input'])
-
-            # The only outputs in wrt should be implicit states.
-            if not explicit:
-                wrt.extend(of)
-=======
             of, wrt = comp._get_potential_partials_lists(include_wrt_outputs=not explicit)
->>>>>>> 0e6f1d2f
 
             # Load up approximation objects with the requested settings.
             local_opts = comp._get_check_partial_options()
