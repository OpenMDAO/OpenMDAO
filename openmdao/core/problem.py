--- conflicted
+++ resolved
@@ -217,18 +217,13 @@
 
         return self.run_driver()
 
-<<<<<<< HEAD
     def cleanup(self):
         """
         Clean up resources prior to exit.
         """
         self.driver.cleanup()
 
-    def setup(self, vector_class=DefaultVector, check=True, logger=None,
-              mode='auto'):
-=======
     def setup(self, vector_class=DefaultVector, check=True, logger=None, mode='auto'):
->>>>>>> b3156124
         """
         Set up everything.
 
