"""Define the Component class."""

from __future__ import division

from collections import OrderedDict, Iterable, Counter, defaultdict
from itertools import product
from six import string_types, iteritems, itervalues

import numpy as np
from numpy import ndarray, isscalar, atleast_1d, atleast_2d, promote_types
from scipy.sparse import issparse

from openmdao.core.system import System, _supported_methods, _DEFAULT_COLORING_META
from openmdao.approximation_schemes.complex_step import ComplexStep
from openmdao.approximation_schemes.finite_difference import FiniteDifference
from openmdao.jacobians.dictionary_jacobian import DictionaryJacobian
from openmdao.vectors.vector import INT_DTYPE
from openmdao.utils.units import valid_units
from openmdao.utils.name_maps import rel_key2abs_key, abs_key2rel_key, rel_name2abs_name
from openmdao.utils.mpi import MPI
from openmdao.utils.general_utils import format_as_float_or_array, ensure_compatible, \
    warn_deprecation, find_matches, simple_warning, convert_user_defined_tags_to_set
import openmdao.utils.coloring as coloring_mod


# the following metadata will be accessible for vars on all procs
global_meta_names = {
    'input': ('units', 'shape', 'size', 'distributed', 'tags'),
    'output': ('units', 'shape', 'size',
               'ref', 'ref0', 'res_ref', 'distributed', 'lower', 'upper', 'tags'),
}

_full_slice = slice(None)


def _valid_var_name(name):
    """
    Determine if the proposed name is a valid variable name.

    Parameters
    ----------
    name : str
        Proposed name.

    Returns
    -------
    bool
        True if the proposed name is a valid variable name, else False.
    """
    forbidden_chars = ['.', '*', '?', '!', '[', ']']

    return not any([True for character in forbidden_chars if character in name])


class Component(System):
    """
    Base Component class; not to be directly instantiated.

    Attributes
    ----------
    _approx_schemes : OrderedDict
        A mapping of approximation types to the associated ApproximationScheme.
    _var_rel2meta : dict
        Dictionary mapping relative names to metadata.
        This is only needed while adding inputs and outputs. During setup, these are used to
        build the dictionaries of metadata.
    _static_var_rel2meta : dict
        Static version of above - stores data for variables added outside of setup.
    _var_rel_names : {'input': [str, ...], 'output': [str, ...]}
        List of relative names of owned variables existing on current proc.
        This is only needed while adding inputs and outputs. During setup, these are used to
        determine the list of absolute names.
    _static_var_rel_names : dict
        Static version of above - stores names of variables added outside of setup.
    _declared_partials : dict
        Cached storage of user-declared partials.
    _declared_partial_checks : list
        Cached storage of user-declared check partial options.
    """

    def __init__(self, **kwargs):
        """
        Initialize all attributes.

        Parameters
        ----------
        **kwargs : dict of keyword arguments
            available here and in all descendants of this system.
        """
        super(Component, self).__init__(**kwargs)

        self._var_rel_names = {'input': [], 'output': []}
        self._var_rel2meta = {}

        self._static_var_rel_names = {'input': [], 'output': []}
        self._static_var_rel2meta = {}

        self._declared_partials = defaultdict(dict)
        self._declared_partial_checks = []

    def _declare_options(self):
        """
        Declare options before kwargs are processed in the init method.
        """
        super(Component, self)._declare_options()

        self.options.declare('distributed', types=bool, default=False,
                             desc='True if the component has variables that are distributed '
                                  'across multiple processes.')

    @property
    def distributed(self):
        """
        Provide 'distributed' property for backwards compatibility.

        Returns
        -------
        bool
            reference to the 'distributed' option.
        """
        warn_deprecation("The 'distributed' property provides backwards compatibility "
                         "with OpenMDAO <= 2.4.0 ; use the 'distributed' option instead.")
        return self.options['distributed']

    @distributed.setter
    def distributed(self, val):
        """
        Provide for setting of the 'distributed' property for backwards compatibility.

        Parameters
        ----------
        val : bool
            True if the component has variables that are distributed across multiple processes.
        """
        warn_deprecation("The 'distributed' property provides backwards compatibility "
                         "with OpenMDAO <= 2.4.0 ; use the 'distributed' option instead.")
        self.options['distributed'] = val

    def setup(self):
        """
        Declare inputs and outputs.

        Available attributes:
            name
            pathname
            comm
            options
        """
        pass

    def _setup_procs(self, pathname, comm, mode, prob_options):
        """
        Execute first phase of the setup process.

        Distribute processors, assign pathnames, and call setup on the component.

        Parameters
        ----------
        pathname : str
            Global name of the system, including the path.
        comm : MPI.Comm or <FakeComm>
            MPI communicator object.
        mode : string
            Derivatives calculation mode, 'fwd' for forward, and 'rev' for
            reverse (adjoint). Default is 'rev'.
        prob_options : OptionsDictionary
            Problem level options.
        """
        self.pathname = pathname
        self._problem_options = prob_options

        self.options._parent_name = self.msginfo
        self.recording_options._parent_name = self.msginfo

        orig_comm = comm
        if self._num_par_fd > 1:
            if comm.size > 1:
                comm = self._setup_par_fd_procs(comm)
            elif not MPI:
                msg = ("%s: MPI is not active but num_par_fd = %d. No parallel finite difference "
                       "will be performed." % (self.msginfo, self._num_par_fd))
                simple_warning(msg)

        self.comm = comm
        self._mode = mode
        self._subsystems_proc_range = []
        self._first_call_to_linearize = True

        # Clear out old variable information so that we can call setup on the component.
        self._var_rel_names = {'input': [], 'output': []}
        self._var_rel2meta = {}
        self._design_vars = OrderedDict()
        self._responses = OrderedDict()

        self._static_mode = False
        self._var_rel2meta.update(self._static_var_rel2meta)
        for type_ in ['input', 'output']:
            self._var_rel_names[type_].extend(self._static_var_rel_names[type_])
        self._design_vars.update(self._static_design_vars)
        self._responses.update(self._static_responses)
        self.setup()

        # check to make sure that if num_par_fd > 1 that this system is actually doing FD.
        # Unfortunately we have to do this check after system setup has been called because that's
        # when declare_partials generally happens, so we raise an exception here instead of just
        # resetting the value of num_par_fd (because the comm has already been split and possibly
        # used by the system setup).
        if self._num_par_fd > 1 and orig_comm.size > 1 and not (self._owns_approx_jac or
                                                                self._approx_schemes):
            raise RuntimeError("%s: num_par_fd is > 1 but no FD is active." % self.msginfo)

        # check here if declare_coloring was called during setup but declare_partials
        # wasn't.  If declare partials wasn't called, call it with of='*' and wrt='*' so we'll
        # have something to color.
        if self._coloring_info['coloring'] is not None:
            for key, meta in iteritems(self._declared_partials):
                if 'method' in meta and meta['method'] is not None:
                    break
            else:
                method = self._coloring_info['method']
                simple_warning("%s: declare_coloring or use_fixed_coloring was called but no approx"
                               " partials were declared.  Declaring all partials as approximated "
                               "using default metadata and method='%s'." % (self.msginfo, method))
                self.declare_partials('*', '*', method=method)

        self._static_mode = True

        if self.options['distributed']:
            if self._distributed_vector_class is not None:
                self._vector_class = self._distributed_vector_class
            else:
                simple_warning("The 'distributed' option is set to True for Component %s, "
                               "but there is no distributed vector implementation (MPI/PETSc) "
                               "available. The default non-distributed vectors will be used."
                               % pathname)
                self._vector_class = self._local_vector_class
        else:
            self._vector_class = self._local_vector_class

    def _setup_var_data(self, recurse=True):
        """
        Compute the list of abs var names, abs/prom name maps, and metadata dictionaries.

        Parameters
        ----------
        recurse : bool
            Whether to call this method in subsystems.
        """
        global global_meta_names
        super(Component, self)._setup_var_data()
        allprocs_abs_names = self._var_allprocs_abs_names
        allprocs_prom2abs_list = self._var_allprocs_prom2abs_list
        abs2prom = self._var_abs2prom
        allprocs_abs2meta = self._var_allprocs_abs2meta
        abs2meta = self._var_abs2meta

        # Compute the prefix for turning rel/prom names into abs names
        prefix = self.pathname + '.' if self.pathname else ''

        for type_ in ['input', 'output']:
            for prom_name in self._var_rel_names[type_]:
                abs_name = prefix + prom_name
                metadata = self._var_rel2meta[prom_name]

                # Compute allprocs_abs_names, abs_names
                allprocs_abs_names[type_].append(abs_name)

                # Compute allprocs_prom2abs_list, abs2prom
                allprocs_prom2abs_list[type_][prom_name] = [abs_name]
                abs2prom[type_][abs_name] = prom_name

                # Compute allprocs_abs2meta
                allprocs_abs2meta[abs_name] = {
                    meta_name: metadata[meta_name]
                    for meta_name in global_meta_names[type_]
                }

                # Compute abs2meta
                abs2meta[abs_name] = metadata

            for prom_name, val in iteritems(self._var_discrete[type_]):
                abs_name = prefix + prom_name
                allprocs_prom2abs_list[type_][prom_name] = [abs_name]
                self._var_allprocs_discrete[type_][abs_name] = val

        self._var_allprocs_abs2prom = self._var_abs2prom

        self._var_abs_names = self._var_allprocs_abs_names
        if self._var_discrete['input'] or self._var_discrete['output']:
            self._discrete_inputs = _DictValues(self._var_discrete['input'])
            self._discrete_outputs = _DictValues(self._var_discrete['output'])
        else:
            self._discrete_inputs = self._discrete_outputs = ()

    def _setup_var_sizes(self, recurse=True):
        """
        Compute the arrays of local variable sizes for all variables/procs on this system.

        Parameters
        ----------
        recurse : bool
            Whether to call this method in subsystems.
        """
        super(Component, self)._setup_var_sizes()

        iproc = self.comm.rank
        nproc = self.comm.size

        sizes = self._var_sizes
        abs2meta = self._var_abs2meta

        if self._use_derivatives:
            vec_names = self._lin_rel_vec_name_list
        else:
            vec_names = self._vec_names

        # Initialize empty arrays
        for vec_name in vec_names:
            # at component level, _var_allprocs_* is the same as var_* since all vars exist in all
            # procs for a given component, so we don't have to mess with figuring out what vars are
            # local.
            if self._use_derivatives:
                relnames = self._var_allprocs_relevant_names[vec_name]
            else:
                relnames = self._var_allprocs_abs_names

            sizes[vec_name] = {}
            for type_ in ('input', 'output'):
                sizes[vec_name][type_] = sz = np.zeros((nproc, len(relnames[type_])), int)

                # Compute _var_sizes
                for idx, abs_name in enumerate(relnames[type_]):
                    sz[iproc, idx] = abs2meta[abs_name]['size']

        if nproc > 1:
            for vec_name in vec_names:
                sizes = self._var_sizes[vec_name]
                if self.options['distributed']:
                    for type_ in ['input', 'output']:
                        sizes_in = sizes[type_][iproc, :].copy()
                        self.comm.Allgather(sizes_in, sizes[type_])
                else:
                    # if component isn't distributed, we don't need to allgather sizes since
                    # they'll all be the same.
                    for type_ in ['input', 'output']:
                        sizes[type_] = np.tile(sizes[type_][iproc], (nproc, 1))

        if self._use_derivatives:
            self._var_sizes['nonlinear'] = self._var_sizes['linear']

        self._setup_global_shapes()

    def _setup_partials(self, recurse=True):
        """
        Process all partials and approximations that the user declared.

        Parameters
        ----------
        recurse : bool
            Whether to call this method in subsystems.
        """
        self._subjacs_info = {}
        self._jacobian = DictionaryJacobian(system=self)

        for key, dct in iteritems(self._declared_partials):
            of, wrt = key
            self._declare_partials(of, wrt, dct)

    def _update_wrt_matches(self, info):
        """
        Determine the list of wrt variables that match the wildcard(s) given in declare_coloring.

        Parameters
        ----------
        info : dict
            Coloring metadata dict.
        """
        ofs, allwrt = self._get_partials_varlists()
        wrt_patterns = info['wrt_patterns']
        matches_prom = set()
        for w in wrt_patterns:
            matches_prom.update(find_matches(w, allwrt))

        # error if nothing matched
        if not matches_prom:
            raise ValueError("{}: Invalid 'wrt' variable(s) specified for colored approx partial "
                             "options: {}.".format(self.msginfo, wrt_patterns))

        info['wrt_matches_prom'] = matches_prom
        info['wrt_matches'] = [rel_name2abs_name(self, n) for n in matches_prom]

    def _update_subjac_sparsity(self, sparsity):
        """
        Update subjac sparsity info based on the given coloring.

        The sparsity of the partial derivatives in this component will be used when computing
        the sparsity of the total jacobian for the entire model.  Without this, all of this
        component's partials would be treated as dense, resulting in an overly conservative
        coloring of the total jacobian.

        Parameters
        ----------
        sparsity : dict
            A nested dict of the form dct[of][wrt] = (rows, cols, shape)
        """
        # sparsity uses relative names, so we need to convert to absolute
        pathname = self.pathname
        for of, sub in iteritems(sparsity):
            of_abs = '.'.join((pathname, of)) if pathname else of
            for wrt, tup in iteritems(sub):
                wrt_abs = '.'.join((pathname, wrt)) if pathname else wrt
                abs_key = (of_abs, wrt_abs)
                if abs_key in self._subjacs_info:
                    # add sparsity info to existing partial info
                    self._subjacs_info[abs_key]['sparsity'] = tup

    def add_input(self, name, val=1.0, shape=None, src_indices=None, flat_src_indices=None,
                  units=None, desc='', tags=None):
        """
        Add an input variable to the component.

        Parameters
        ----------
        name : str
            name of the variable in this component's namespace.
        val : float or list or tuple or ndarray or Iterable
            The initial value of the variable being added in user-defined units.
            Default is 1.0.
        shape : int or tuple or list or None
            Shape of this variable, only required if src_indices not provided and
            val is not an array. Default is None.
        src_indices : int or list of ints or tuple of ints or int ndarray or Iterable or None
            The global indices of the source variable to transfer data from.
            A value of None implies this input depends on all entries of source.
            Default is None. The shapes of the target and src_indices must match,
            and form of the entries within is determined by the value of 'flat_src_indices'.
        flat_src_indices : bool
            If True, each entry of src_indices is assumed to be an index into the
            flattened source.  Otherwise each entry must be a tuple or list of size equal
            to the number of dimensions of the source.
        units : str or None
            Units in which this input variable will be provided to the component
            during execution. Default is None, which means it is unitless.
        desc : str
            description of the variable
        tags : str or list of strs
            User defined tags that can be used to filter what gets listed when calling
            list_inputs and list_outputs.

        Returns
        -------
        dict
            metadata for added variable
        """
        if units == 'unitless':
            warn_deprecation("Input '%s' has units='unitless' but 'unitless' "
                             "has been deprecated. Use "
                             "units=None instead.  Note that connecting a "
                             "unitless variable to one with units is no longer "
                             "an error, but will issue a warning instead." %
                             name)
            units = None

        # First, type check all arguments
        if not isinstance(name, str):
            raise TypeError('%s: The name argument should be a string.' % self.msginfo)
        if not name:
            raise NameError('%s: The name argument should be a non-empty string.' % self.msginfo)
        if not _valid_var_name(name):
            raise NameError("%s: '%s' is not a valid input name." % (self.msginfo, name))
        if not isscalar(val) and not isinstance(val, (list, tuple, ndarray, Iterable)):
            raise TypeError('%s: The val argument should be a float, list, tuple, ndarray or '
                            'Iterable' % self.msginfo)
        if shape is not None and not isinstance(shape, (int, tuple, list, np.integer)):
            raise TypeError("%s: The shape argument should be an int, tuple, or list but "
                            "a '%s' was given" % (self.msginfo, type(shape)))
        if src_indices is not None and not isinstance(src_indices, (int, list, tuple,
                                                                    ndarray, Iterable)):
            raise TypeError('%s: The src_indices argument should be an int, list, '
                            'tuple, ndarray or Iterable' % self.msginfo)
        if units is not None and not isinstance(units, str):
            raise TypeError('%s: The units argument should be a str or None' % self.msginfo)

        # Check that units are valid
        if units is not None and not valid_units(units):
            raise ValueError("%s: The units '%s' are invalid" % (self.msginfo, units))

        if tags is not None and not isinstance(tags, (str, list)):
            raise TypeError('The tags argument should be a str or list')

        metadata = {}

        # value, shape: based on args, making sure they are compatible
        metadata['value'], metadata['shape'], src_indices = ensure_compatible(name, val, shape,
                                                                              src_indices)
        metadata['size'] = np.prod(metadata['shape'])

        # src_indices: None or ndarray
        if src_indices is None:
            metadata['src_indices'] = None
        else:
            metadata['src_indices'] = np.asarray(src_indices, dtype=INT_DTYPE)
        metadata['flat_src_indices'] = flat_src_indices

        metadata['units'] = units
        metadata['desc'] = desc
        metadata['distributed'] = self.options['distributed']

        metadata['tags'] = convert_user_defined_tags_to_set(tags)

        # We may not know the pathname yet, so we have to use name for now, instead of abs_name.
        if self._static_mode:
            var_rel2meta = self._static_var_rel2meta
            var_rel_names = self._static_var_rel_names
        else:
            var_rel2meta = self._var_rel2meta
            var_rel_names = self._var_rel_names

        # Disallow dupes
        if name in var_rel2meta:
            raise ValueError("{}: Variable name '{}' already exists.".format(self.msginfo, name))

        var_rel2meta[name] = metadata
        var_rel_names['input'].append(name)

        return metadata

    def add_discrete_input(self, name, val, desc='', tags=None):
        """
        Add a discrete input variable to the component.

        Parameters
        ----------
        name : str
            name of the variable in this component's namespace.
        val : a picklable object
            The initial value of the variable being added.
        desc : str
            description of the variable
        tags : str or list of strs
            User defined tags that can be used to filter what gets listed when calling
            list_inputs and list_outputs.

        Returns
        -------
        dict
            metadata for added variable
        """
        # First, type check all arguments
        if not isinstance(name, str):
            raise TypeError('%s: The name argument should be a string.' % self.msginfo)
        if not name:
            raise NameError('%s: The name argument should be a non-empty string.' % self.msginfo)
        if not _valid_var_name(name):
<<<<<<< HEAD
            raise NameError("'%s' is not a valid input name." % name)
        if tags is not None and not isinstance(tags, (str, list)):
            raise TypeError('The tags argument should be a str or list')

        tags = convert_user_defined_tags_to_set(tags)
=======
            raise NameError("%s: '%s' is not a valid input name." % (self.msginfo, name))
>>>>>>> 0cebd2e6

        metadata = {
            'value': val,
            'type': type(val),
            'desc': desc,
            'tags': tags,
        }

        if self._static_mode:
            var_rel2meta = self._static_var_rel2meta
        else:
            var_rel2meta = self._var_rel2meta

        # Disallow dupes
        if name in var_rel2meta:
            raise ValueError("{}: Variable name '{}' already exists.".format(self.msginfo, name))

        var_rel2meta[name] = self._var_discrete['input'][name] = metadata

        return metadata

    def add_output(self, name, val=1.0, shape=None, units=None, res_units=None, desc='',
                   lower=None, upper=None, ref=1.0, ref0=0.0, res_ref=1.0, tags=None):
        """
        Add an output variable to the component.

        Parameters
        ----------
        name : str
            name of the variable in this component's namespace.
        val : float or list or tuple or ndarray
            The initial value of the variable being added in user-defined units. Default is 1.0.
        shape : int or tuple or list or None
            Shape of this variable, only required if val is not an array.
            Default is None.
        units : str or None
            Units in which the output variables will be provided to the component during execution.
            Default is None, which means it has no units.
        res_units : str or None
            Units in which the residuals of this output will be given to the user when requested.
            Default is None, which means it has no units.
        desc : str
            description of the variable.
        lower : float or list or tuple or ndarray or Iterable or None
            lower bound(s) in user-defined units. It can be (1) a float, (2) an array_like
            consistent with the shape arg (if given), or (3) an array_like matching the shape of
            val, if val is array_like. A value of None means this output has no lower bound.
            Default is None.
        upper : float or list or tuple or ndarray or or Iterable None
            upper bound(s) in user-defined units. It can be (1) a float, (2) an array_like
            consistent with the shape arg (if given), or (3) an array_like matching the shape of
            val, if val is array_like. A value of None means this output has no upper bound.
            Default is None.
        ref : float or ndarray
            Scaling parameter. The value in the user-defined units of this output variable when
            the scaled value is 1. Default is 1.
        ref0 : float or ndarray
            Scaling parameter. The value in the user-defined units of this output variable when
            the scaled value is 0. Default is 0.
        res_ref : float or ndarray
            Scaling parameter. The value in the user-defined res_units of this output's residual
            when the scaled value is 1. Default is 1.
        tags : str or list of strs or set of strs
            User defined tags that can be used to filter what gets listed when calling
            list_inputs and list_outputs.

        Returns
        -------
        dict
            metadata for added variable
        """
        if units == 'unitless':
            warn_deprecation("Output '%s' has units='unitless' but 'unitless' "
                             "has been deprecated. Use "
                             "units=None instead.  Note that connecting a "
                             "unitless variable to one with units is no longer "
                             "an error, but will issue a warning instead." %
                             name)
            units = None

        if not isinstance(name, str):
            raise TypeError('%s: The name argument should be a string.' % self.msginfo)
        if not name:
            raise NameError('%s: The name argument should be a non-empty string.' % self.msginfo)
        if not _valid_var_name(name):
            raise NameError("%s: '%s' is not a valid output name." % (self.msginfo, name))
        if not isscalar(val) and not isinstance(val, (list, tuple, ndarray, Iterable)):
            msg = '%s: The val argument should be a float, list, tuple, ndarray or Iterable'
            raise TypeError(msg % self.msginfo)
        if not isscalar(ref) and not isinstance(val, (list, tuple, ndarray, Iterable)):
            msg = '%s: The ref argument should be a float, list, tuple, ndarray or Iterable'
            raise TypeError(msg % self.msginfo)
        if not isscalar(ref0) and not isinstance(val, (list, tuple, ndarray, Iterable)):
            msg = '%s: The ref0 argument should be a float, list, tuple, ndarray or Iterable'
            raise TypeError(msg % self.msginfo)
        if not isscalar(res_ref) and not isinstance(val, (list, tuple, ndarray, Iterable)):
            msg = '%s: The res_ref argument should be a float, list, tuple, ndarray or Iterable'
            raise TypeError(msg % self.msginfo)
        if shape is not None and not isinstance(shape, (int, tuple, list, np.integer)):
            raise TypeError("%s: The shape argument should be an int, tuple, or list but "
                            "a '%s' was given" % (self.msginfo, type(shape)))
        if units is not None and not isinstance(units, str):
            raise TypeError('%s: The units argument should be a str or None' % self.msginfo)
        if res_units is not None and not isinstance(res_units, str):
            raise TypeError('%s: The res_units argument should be a str or None' % self.msginfo)

        # Check that units are valid
        if units is not None and not valid_units(units):
            raise ValueError("%s: The units '%s' are invalid" % (self.msginfo, units))

        if tags is not None and not isinstance(tags, (str, set, list)):
            raise TypeError('The tags argument should be a str, set, or list')

        metadata = {}

        # value, shape: based on args, making sure they are compatible
        metadata['value'], metadata['shape'], _ = ensure_compatible(name, val, shape)
        metadata['size'] = np.prod(metadata['shape'])

        # units, res_units: taken as is
        metadata['units'] = units
        metadata['res_units'] = res_units

        # desc: taken as is
        metadata['desc'] = desc

        if lower is not None:
            lower = ensure_compatible(name, lower, metadata['shape'])[0]
            self._has_bounds = True
        if upper is not None:
            upper = ensure_compatible(name, upper, metadata['shape'])[0]
            self._has_bounds = True

        metadata['lower'] = lower
        metadata['upper'] = upper

        # All refs: check the shape if necessary
        for item, item_name in zip([ref, ref0, res_ref], ['ref', 'ref0', 'res_ref']):
            if not isscalar(item):
                it = atleast_1d(item)
                if it.shape != metadata['shape']:
                    raise ValueError("{}: When adding output '{}', expected shape {} but got "
                                     "shape {} for argument '{}'.".format(self.msginfo, name,
                                                                          metadata['shape'],
                                                                          it.shape, item_name))

        if isscalar(ref):
            self._has_output_scaling |= ref != 1.0
        else:
            self._has_output_scaling |= np.any(ref != 1.0)

        if isscalar(ref0):
            self._has_output_scaling |= ref0 != 0.0
        else:
            self._has_output_scaling |= np.any(ref0)

        if isscalar(res_ref):
            self._has_resid_scaling |= res_ref != 1.0
        else:
            self._has_resid_scaling |= np.any(res_ref != 1.0)

        ref = format_as_float_or_array('ref', ref, flatten=True)
        ref0 = format_as_float_or_array('ref0', ref0, flatten=True)
        res_ref = format_as_float_or_array('res_ref', res_ref, flatten=True)

        metadata['ref'] = ref
        metadata['ref0'] = ref0
        metadata['res_ref'] = res_ref

        metadata['distributed'] = self.options['distributed']

        metadata['tags'] = convert_user_defined_tags_to_set(tags)

        # We may not know the pathname yet, so we have to use name for now, instead of abs_name.
        if self._static_mode:
            var_rel2meta = self._static_var_rel2meta
            var_rel_names = self._static_var_rel_names
        else:
            var_rel2meta = self._var_rel2meta
            var_rel_names = self._var_rel_names

        # Disallow dupes
        if name in var_rel2meta:
            raise ValueError("{}: Variable name '{}' already exists.".format(self.msginfo, name))

        var_rel2meta[name] = metadata
        var_rel_names['output'].append(name)

        return metadata

    def add_discrete_output(self, name, val, desc='', tags=None):
        """
        Add an output variable to the component.

        Parameters
        ----------
        name : str
            name of the variable in this component's namespace.
        val : a picklable object
            The initial value of the variable being added.
        desc : str
            description of the variable.
        tags : str or list of strs or set of strs
            User defined tags that can be used to filter what gets listed when calling
            list_inputs and list_outputs.

        Returns
        -------
        dict
            metadata for added variable
        """
        if not isinstance(name, str):
            raise TypeError('%s: The name argument should be a string.' % self.msginfo)
        if not name:
            raise NameError('%s: The name argument should be a non-empty string.' % self.msginfo)
        if not _valid_var_name(name):
<<<<<<< HEAD
            raise NameError("'%s' is not a valid output name." % name)
        if tags is not None and not isinstance(tags, (str, set, list)):
            raise TypeError('The tags argument should be a str, set, or list')

        tags = convert_user_defined_tags_to_set(tags)
=======
            raise NameError("%s: '%s' is not a valid output name." % (self.msginfo, name))
>>>>>>> 0cebd2e6

        metadata = {
            'value': val,
            'type': type(val),
            'desc': desc,
            'tags': tags
        }

        if self._static_mode:
            var_rel2meta = self._static_var_rel2meta
        else:
            var_rel2meta = self._var_rel2meta

        # Disallow dupes
        if name in var_rel2meta:
            raise ValueError("{}: Variable name '{}' already exists.".format(self.msginfo, name))

        var_rel2meta[name] = self._var_discrete['output'][name] = metadata

        return metadata

    def _approx_partials(self, of, wrt, method='fd', **kwargs):
        """
        Inform the framework that the specified derivatives are to be approximated.

        Parameters
        ----------
        of : str or list of str
            The name of the residual(s) that derivatives are being computed for.
            May also contain a glob pattern.
        wrt : str or list of str
            The name of the variables that derivatives are taken with respect to.
            This can contain the name of any input or output variable.
            May also contain a glob pattern.
        method : str
            The type of approximation that should be used. Valid options include:
                - 'fd': Finite Difference
        **kwargs : dict
            Keyword arguments for controlling the behavior of the approximation.
        """
        pattern_matches = self._find_partial_matches(of, wrt)
        self._has_approx = True

        for of_bundle, wrt_bundle in product(*pattern_matches):
            of_pattern, of_matches = of_bundle
            wrt_pattern, wrt_matches = wrt_bundle
            if not of_matches:
                raise ValueError('{}: No matches were found for of="{}"'.format(self.msginfo,
                                                                                of_pattern))
            if not wrt_matches:
                raise ValueError('{}: No matches were found for wrt="{}"'.format(self.msginfo,
                                                                                 wrt_pattern))

            info = self._subjacs_info
            for rel_key in product(of_matches, wrt_matches):
                abs_key = rel_key2abs_key(self, rel_key)
                meta = info[abs_key]
                meta['method'] = method
                meta.update(kwargs)
                info[abs_key] = meta

    def declare_partials(self, of, wrt, dependent=True, rows=None, cols=None, val=None,
                         method='exact', step=None, form=None, step_calc=None):
        """
        Declare information about this component's subjacobians.

        Parameters
        ----------
        of : str or list of str
            The name of the residual(s) that derivatives are being computed for.
            May also contain a glob pattern.
        wrt : str or list of str
            The name of the variables that derivatives are taken with respect to.
            This can contain the name of any input or output variable.
            May also contain a glob pattern.
        dependent : bool(True)
            If False, specifies no dependence between the output(s) and the
            input(s). This is only necessary in the case of a sparse global
            jacobian, because if 'dependent=False' is not specified and
            declare_partials is not called for a given pair, then a dense
            matrix of zeros will be allocated in the sparse global jacobian
            for that pair.  In the case of a dense global jacobian it doesn't
            matter because the space for a dense subjac will always be
            allocated for every pair.
        rows : ndarray of int or None
            Row indices for each nonzero entry.  For sparse subjacobians only.
        cols : ndarray of int or None
            Column indices for each nonzero entry.  For sparse subjacobians only.
        val : float or ndarray of float or scipy.sparse
            Value of subjacobian.  If rows and cols are not None, this will
            contain the values found at each (row, col) location in the subjac.
        method : str
            The type of approximation that should be used. Valid options include:
            'fd': Finite Difference, 'cs': Complex Step, 'exact': use the component
            defined analytic derivatives. Default is 'exact'.
        step : float
            Step size for approximation. Defaults to None, in which case the approximation
            method provides its default value.
        form : string
            Form for finite difference, can be 'forward', 'backward', or 'central'. Defaults
            to None, in which case the approximation method provides its default value.
        step_calc : string
            Step type for finite difference, can be 'abs' for absolute', or 'rel' for
            relative. Defaults to None, in which case the approximation method provides
            its default value.

        Returns
        -------
        dict
            Metadata dict for the specified partial(s).
        """
        try:
            method_func = _supported_methods[method]
        except KeyError:
            msg = '{}: d({})/d({}): method "{}" is not supported, method must be one of {}'
            raise ValueError(msg.format(self.msginfo, of, wrt, method, sorted(_supported_methods)))

        if isinstance(of, list):
            of = tuple(of)
        if isinstance(wrt, list):
            wrt = tuple(wrt)

        meta = self._declared_partials[of, wrt]
        meta['dependent'] = dependent

        # If only one of rows/cols is specified
        if (rows is None) ^ (cols is None):
            raise ValueError('{}: d({})/d({}): If one of rows/cols is specified, then '
                             'both must be specified.'.format(self.msginfo, of, wrt))

        if dependent:
            meta['value'] = val
            if rows is not None:
                meta['rows'] = rows
                meta['cols'] = cols

                # First, check the length of rows and cols to catch this easy mistake and give a
                # clear message.
                if len(cols) != len(rows):
                    raise RuntimeError("{}: d({})/d({}): declare_partials has been called "
                                       "with rows and cols, which should be arrays of equal length,"
                                       " but rows is length {} while cols is length "
                                       "{}.".format(self.msginfo, of, wrt, len(rows), len(cols)))

                # Check for repeated rows/cols indices.
                idxset = set(zip(rows, cols))
                if len(rows) - len(idxset) > 0:
                    dups = [n for n, val in iteritems(Counter(zip(rows, cols))) if val > 1]
                    raise RuntimeError("{}: d({})/d({}): declare_partials has been called "
                                       "with rows and cols that specify the following duplicate "
                                       "subjacobian entries: {}.".format(self.msginfo, of, wrt,
                                                                         sorted(dups)))

        if method_func is not None:
            # we're doing approximations
            self._has_approx = True
            meta['method'] = method
            self._get_approx_scheme(method)

            default_opts = method_func.DEFAULT_OPTIONS

            # If rows/cols is specified
            if rows is not None or cols is not None:
                raise ValueError("{}: d({})/d({}): Sparse FD specification not supported "
                                 "yet.".format(self.msginfo, of, wrt))
        else:
            default_opts = ()

        if step:
            if 'step' in default_opts:
                meta['step'] = step
            else:
                raise RuntimeError("{}: d({})/d({}): 'step' is not a valid option for "
                                   "'{}'".format(self.msginfo, of, wrt, method))
        if form:
            if 'form' in default_opts:
                meta['form'] = form
            else:
                raise RuntimeError("{}: d({})/d({}): 'form' is not a valid option for "
                                   "'{}'".format(self.msginfo, of, wrt, method))
        if step_calc:
            if 'step_calc' in default_opts:
                meta['step_calc'] = step_calc
            else:
                raise RuntimeError("{}: d({})/d({}): 'step_calc' is not a valid option "
                                   "for '{}'".format(self.msginfo, of, wrt, method))

        return meta

    def declare_coloring(self,
                         wrt=_DEFAULT_COLORING_META['wrt_patterns'],
                         method=_DEFAULT_COLORING_META['method'],
                         form=None,
                         step=None,
                         per_instance=_DEFAULT_COLORING_META['per_instance'],
                         num_full_jacs=_DEFAULT_COLORING_META['num_full_jacs'],
                         tol=_DEFAULT_COLORING_META['tol'],
                         orders=_DEFAULT_COLORING_META['orders'],
                         perturb_size=_DEFAULT_COLORING_META['perturb_size'],
                         show_summary=_DEFAULT_COLORING_META['show_summary'],
                         show_sparsity=_DEFAULT_COLORING_META['show_sparsity']):
        """
        Set options for deriv coloring of a set of wrt vars matching the given pattern(s).

        Parameters
        ----------
        wrt : str or list of str
            The name or names of the variables that derivatives are taken with respect to.
            This can contain input names, output names, or glob patterns.
        method : str
            Method used to compute derivative: "fd" for finite difference, "cs" for complex step.
        form : str
            Finite difference form, can be "forward", "central", or "backward". Leave
            undeclared to keep unchanged from previous or default value.
        step : float
            Step size for finite difference. Leave undeclared to keep unchanged from previous
            or default value.
        per_instance : bool
            If True, a separate coloring will be generated for each instance of a given class.
            Otherwise, only one coloring for a given class will be generated and all instances
            of that class will use it.
        num_full_jacs : int
            Number of times to repeat partial jacobian computation when computing sparsity.
        tol : float
            Tolerance used to determine if an array entry is nonzero during sparsity determination.
        orders : int
            Number of orders above and below the tolerance to check during the tolerance sweep.
        perturb_size : float
            Size of input/output perturbation during generation of sparsity.
        show_summary : bool
            If True, display summary information after generating coloring.
        show_sparsity : bool
            If True, display sparsity with coloring info after generating coloring.
        """
        super(Component, self).declare_coloring(wrt, method, form, step, per_instance,
                                                num_full_jacs,
                                                tol, orders, perturb_size,
                                                show_summary, show_sparsity)
        # create approx partials for all matches
        meta = self.declare_partials('*', wrt, method=method, step=step, form=form)
        meta['coloring'] = True

    def set_check_partial_options(self, wrt, method='fd', form=None, step=None, step_calc=None,
                                  directional=False):
        """
        Set options that will be used for checking partial derivatives.

        Parameters
        ----------
        wrt : str or list of str
            The name or names of the variables that derivatives are taken with respect to.
            This can contain the name of any input or output variable.
            May also contain a glob pattern.
        method : str
            Method for check: "fd" for finite difference, "cs" for complex step.
        form : str
            Finite difference form for check, can be "forward", "central", or "backward". Leave
            undeclared to keep unchanged from previous or default value.
        step : float
            Step size for finite difference check. Leave undeclared to keep unchanged from previous
            or default value.
        step_calc : str
            Type of step calculation for check, can be "abs" for absolute (default) or "rel" for
            relative.  Leave undeclared to keep unchanged from previous or default value.
        directional : bool
            Set to True to perform a single directional derivative for each vector variable in the
            pattern named in wrt.
        """
        supported_methods = ('fd', 'cs')
        if method not in supported_methods:
            msg = "{}: Method '{}' is not supported, method must be one of {}"
            raise ValueError(msg.format(self.msginfo, method, supported_methods))

        if step and not isinstance(step, (int, float)):
            msg = "{}: The value of 'step' must be numeric, but '{}' was specified."
            raise ValueError(msg.format(self.msginfo, step))

        supported_step_calc = ('abs', 'rel')
        if step_calc and step_calc not in supported_step_calc:
            msg = "{}: The value of 'step_calc' must be one of {}, but '{}' was specified."
            raise ValueError(msg.format(self.msginfo, supported_step_calc, step_calc))

        if not isinstance(wrt, (string_types, list, tuple)):
            msg = "{}: The value of 'wrt' must be a string or list of strings, but a type " \
                  "of '{}' was provided."
            raise ValueError(msg.format(self.msginfo, type(wrt).__name__))

        if not isinstance(directional, bool):
            msg = "{}: The value of 'directional' must be True or False, but a type " \
                  "of '{}' was provided."
            raise ValueError(msg.format(self.msginfo, type(directional).__name__))

        wrt_list = [wrt] if isinstance(wrt, string_types) else wrt
        self._declared_partial_checks.append((wrt_list, method, form, step, step_calc,
                                              directional))

    def _get_check_partial_options(self):
        """
        Return dictionary of partial options with pattern matches processed.

        This is called by check_partials.

        Returns
        -------
        dict(wrt : (options))
            Dictionary keyed by name with tuples of options (method, form, step, step_calc)
        """
        opts = {}
        of, wrt = self._get_potential_partials_lists()
        invalid_wrt = []

        for wrt_list, method, form, step, step_calc, directional in self._declared_partial_checks:
            for pattern in wrt_list:
                matches = find_matches(pattern, wrt)

                # if a non-wildcard var name was specified and not found, save for later Exception
                if len(matches) == 0 and _valid_var_name(pattern):
                    invalid_wrt.append(pattern)

                for match in matches:
                    if match in opts:
                        opt = opts[match]

                        # New assignments take precedence
                        keynames = ['method', 'form', 'step', 'step_calc', 'directional']
                        for name, value in zip(keynames,
                                               [method, form, step, step_calc, directional]):
                            if value is not None:
                                opt[name] = value

                    else:
                        opts[match] = {'method': method,
                                       'form': form,
                                       'step': step,
                                       'step_calc': step_calc,
                                       'directional': directional}

        if invalid_wrt:
            msg = "{}: Invalid 'wrt' variables specified for check_partial options: {}."
            raise ValueError(msg.format(self.msginfo, invalid_wrt))

        return opts

    def _declare_partials(self, of, wrt, dct):
        """
        Store subjacobian metadata for later use.

        Parameters
        ----------
        of : tuple of str
            The names of the residuals that derivatives are being computed for.
            May also contain glob patterns.
        wrt : tuple of str
            The names of the variables that derivatives are taken with respect to.
            This can contain the name of any input or output variable.
            May also contain glob patterns.
        dct : dict
            Metadata dict specifying shape, and/or approx properties.
        """
        val = dct['value'] if 'value' in dct else None
        is_scalar = isscalar(val)
        dependent = dct['dependent']

        if dependent:
            if 'rows' in dct and dct['rows'] is not None:  # sparse list format
                rows = dct['rows']
                cols = dct['cols']

                rows = np.array(rows, dtype=INT_DTYPE, copy=False)
                cols = np.array(cols, dtype=INT_DTYPE, copy=False)

                if rows.shape != cols.shape:
                    raise ValueError('{}: d({})/d({}): rows and cols must have the same shape,'
                                     ' rows: {}, cols: {}'.format(self.msginfo, of, wrt,
                                                                  rows.shape, cols.shape))

                if is_scalar:
                    val = np.full(rows.size, val, dtype=float)
                    is_scalar = False
                elif val is not None:
                    # np.promote_types will choose the smallest dtype that can contain
                    # both arguments
                    val = atleast_1d(val)
                    safe_dtype = promote_types(val.dtype, float)
                    val = val.astype(safe_dtype, copy=False)

                    if rows.shape != val.shape:
                        raise ValueError('{}: d({})/d({}): If rows and cols are specified, val '
                                         'must be a scalar or have the same shape, val: {}, '
                                         'rows/cols: {}'.format(self.msginfo, of, wrt,
                                                                val.shape, rows.shape))
                else:
                    val = np.zeros_like(rows, dtype=float)

                if rows.size > 0:
                    if rows.min() < 0:
                        msg = '{}: d({})/d({}): row indices must be non-negative'
                        raise ValueError(msg.format(self.msginfo, of, wrt))
                    if cols.min() < 0:
                        msg = '{}: d({})/d({}): col indices must be non-negative'
                        raise ValueError(msg.format(self.msginfo, of, wrt))
                    rows_max = rows.max()
                    cols_max = cols.max()
                else:
                    rows_max = cols_max = 0
            else:
                if val is not None and not is_scalar and not issparse(val):
                    val = atleast_2d(val)
                    val = val.astype(promote_types(val.dtype, float), copy=False)
                rows_max = cols_max = 0
                rows = None
                cols = None

        pattern_matches = self._find_partial_matches(of, wrt)
        abs2meta = self._var_abs2meta

        is_array = isinstance(val, ndarray)
        patmeta = dict(dct)
        patmeta_not_none = {k: v for k, v in dct.items() if v is not None}

        for of_bundle, wrt_bundle in product(*pattern_matches):
            of_pattern, of_matches = of_bundle
            wrt_pattern, wrt_matches = wrt_bundle
            if not of_matches:
                raise ValueError('{}: No matches were found for of="{}"'.format(self.msginfo,
                                                                                of_pattern))
            if not wrt_matches:
                raise ValueError('{}: No matches were found for wrt="{}"'.format(self.msginfo,
                                                                                 wrt_pattern))

            for rel_key in product(of_matches, wrt_matches):
                abs_key = rel_key2abs_key(self, rel_key)
                if not dependent:
                    if abs_key in self._subjacs_info:
                        del self._subjacs_info[abs_key]
                    continue

                if abs_key in self._subjacs_info:
                    meta = self._subjacs_info[abs_key]
                    meta.update(patmeta_not_none)
                else:
                    meta = patmeta.copy()

                meta['rows'] = rows
                meta['cols'] = cols
                meta['shape'] = shape = (abs2meta[abs_key[0]]['size'], abs2meta[abs_key[1]]['size'])

                if val is None:
                    # we can only get here if rows is None  (we're not sparse list format)
                    meta['value'] = np.zeros(shape)
                elif is_array:
                    if rows is None and val.shape != shape and val.size == shape[0] * shape[1]:
                        meta['value'] = val = val.copy().reshape(shape)
                    else:
                        meta['value'] = val.copy()
                elif is_scalar:
                    meta['value'] = np.full(shape, val, dtype=float)
                else:
                    meta['value'] = val

                if rows_max >= shape[0] or cols_max >= shape[1]:
                    of, wrt = rel_key
                    msg = '{}: d({})/d({}): Expected {}x{} but declared at least {}x{}'
                    raise ValueError(msg.format(self.msginfo, of, wrt, shape[0], shape[1],
                                                rows_max + 1, cols_max + 1))

                self._check_partials_meta(abs_key, meta['value'],
                                          shape if rows is None else (rows.shape[0], 1))

                self._subjacs_info[abs_key] = meta

    def _find_partial_matches(self, of, wrt):
        """
        Find all partial derivative matches from of and wrt.

        Parameters
        ----------
        of : str or list of str
            The relative name of the residual(s) that derivatives are being computed for.
            May also contain a glob pattern.
        wrt : str or list of str
            The relative name of the variables that derivatives are taken with respect to.
            This can contain the name of any input or output variable.
            May also contain a glob pattern.

        Returns
        -------
        tuple(list, list)
            Pair of lists containing pattern matches (if any). Returns (of_matches, wrt_matches)
            where of_matches is a list of tuples (pattern, matches) and wrt_matches is a list of
            tuples (pattern, output_matches, input_matches).
        """
        of_list = [of] if isinstance(of, string_types) else of
        wrt_list = [wrt] if isinstance(wrt, string_types) else wrt
        of, wrt = self._get_potential_partials_lists()

        of_pattern_matches = [(pattern, find_matches(pattern, of)) for pattern in of_list]
        wrt_pattern_matches = [(pattern, find_matches(pattern, wrt)) for pattern in wrt_list]
        return of_pattern_matches, wrt_pattern_matches

    def _check_partials_meta(self, abs_key, val, shape):
        """
        Check a given partial derivative and metadata for the correct shapes.

        Parameters
        ----------
        abs_key : tuple(str, str)
            The of/wrt pair (given absolute names) defining the partial derivative.
        val : ndarray
            Subjac value.
        shape : tuple
            Expected shape of val.
        """
        out_size, in_size = shape

        if in_size == 0 and self.comm.rank != 0:  # 'inactive' component
            return

        if val is not None:
            val_shape = val.shape
            if len(val_shape) == 1:
                val_out, val_in = val_shape[0], 1
            else:
                val_out, val_in = val.shape
            if val_out > out_size or val_in > in_size:
                of, wrt = abs_key2rel_key(self, abs_key)
                msg = '{}: d({})/d({}): Expected {}x{} but val is {}x{}'
                raise ValueError(msg.format(self.msginfo, of, wrt, out_size, in_size,
                                            val_out, val_in))

    def _set_approx_partials_meta(self):
        """
        Add approximations for those partials registered with method=fd or method=cs.
        """
        self._get_static_wrt_matches()
        subjacs = self._subjacs_info
        for key in self._approx_subjac_keys_iter():
            meta = subjacs[key]
            self._approx_schemes[meta['method']].add_approximation(key, self, meta)

    def _guess_nonlinear(self):
        """
        Provide initial guess for states.

        Does nothing on any non-implicit component.
        """
        pass

    def _clear_iprint(self):
        """
        Clear out the iprint stack from the solvers.

        Components don't have nested solvers, so do nothing to prevent errors.
        """
        pass

    def _check_first_linearize(self):
        if self._first_call_to_linearize:
            self._first_call_to_linearize = False  # only do this once
            if coloring_mod._use_partial_sparsity:
                is_dynamic = self._coloring_info['coloring'] is coloring_mod._DYN_COLORING
                coloring = self._get_coloring()
                if coloring is not None:
                    if not is_dynamic:
                        coloring._check_config_partial(self)
                    self._update_subjac_sparsity(coloring.get_subjac_sparsity())


class _DictValues(object):
    """
    A dict-like wrapper for a dict of metadata, where getitem returns 'value' from metadata.
    """

    def __init__(self, dct):
        self._dict = dct

    def __getitem__(self, key):
        return self._dict[key]['value']

    def __setitem__(self, key, value):
        self._dict[key]['value'] = value

    def __contains__(self, key):
        return key in self._dict

    def __len__(self):
        return len(self._dict)

    def items(self):
        return [(key, self._dict[key]['value']) for key in self._dict]

    def iteritems(self):
        for key, val in self._dict.iteritems():
            yield key, val['value']<|MERGE_RESOLUTION|>--- conflicted
+++ resolved
@@ -552,15 +552,11 @@
         if not name:
             raise NameError('%s: The name argument should be a non-empty string.' % self.msginfo)
         if not _valid_var_name(name):
-<<<<<<< HEAD
-            raise NameError("'%s' is not a valid input name." % name)
+            raise NameError("%s: '%s' is not a valid input name." % (self.msginfo, name))
         if tags is not None and not isinstance(tags, (str, list)):
-            raise TypeError('The tags argument should be a str or list')
+            raise TypeError('%s: The tags argument should be a str or list' % self.msginfo)
 
         tags = convert_user_defined_tags_to_set(tags)
-=======
-            raise NameError("%s: '%s' is not a valid input name." % (self.msginfo, name))
->>>>>>> 0cebd2e6
 
         metadata = {
             'value': val,
@@ -777,15 +773,11 @@
         if not name:
             raise NameError('%s: The name argument should be a non-empty string.' % self.msginfo)
         if not _valid_var_name(name):
-<<<<<<< HEAD
-            raise NameError("'%s' is not a valid output name." % name)
+            raise NameError("%s: '%s' is not a valid output name." % (self.msginfo, name))
         if tags is not None and not isinstance(tags, (str, set, list)):
-            raise TypeError('The tags argument should be a str, set, or list')
+            raise TypeError('%s: The tags argument should be a str, set, or list' % self.msginfo)
 
         tags = convert_user_defined_tags_to_set(tags)
-=======
-            raise NameError("%s: '%s' is not a valid output name." % (self.msginfo, name))
->>>>>>> 0cebd2e6
 
         metadata = {
             'value': val,
