--- conflicted
+++ resolved
@@ -27,13 +27,9 @@
 
     Attributes
     ----------
-<<<<<<< HEAD
-    _matrix_free : Bool
-=======
     _approx_schemes : OrderedDict
         A mapping of approximation types to the associated ApproximationScheme.
-    matrix_free : Bool
->>>>>>> 52105049
+    _matrix_free : Bool
         This is set to True if the component overrides the appropriate function with a user-defined
         matrix vector product with the Jacobian.
     distributed : bool
@@ -63,14 +59,10 @@
             available here and in all descendants of this system.
         """
         super(Component, self).__init__(**kwargs)
-<<<<<<< HEAD
+        self._approx_schemes = OrderedDict()
+
         self._matrix_free = False
-=======
-        self._approx_schemes = OrderedDict()
-
-        self.matrix_free = False
         self.distributed = False
->>>>>>> 52105049
 
         self._var_rel_names = {'input': [], 'output': []}
         self._var_rel2data_io = {}
