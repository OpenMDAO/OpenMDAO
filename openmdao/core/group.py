--- conflicted
+++ resolved
@@ -39,11 +39,8 @@
 from openmdao.utils.om_warnings import issue_warning, UnitsWarning, UnusedOptionWarning, \
     PromotionWarning, MPIWarning, DerivativesWarning
 from openmdao.utils.class_util import overrides_method
-<<<<<<< HEAD
 from openmdao.utils.jax_utils import jax
-=======
 from openmdao.core.total_jac import _TotalJacInfo
->>>>>>> ef9a2d8c
 
 # regex to check for valid names.
 import re
