--- conflicted
+++ resolved
@@ -152,13 +152,8 @@
         Group inputs added inside of setup but before configure.
     _static_manual_connections: dict
         Dictionary that stores all explicit connections added outside of setup.
-<<<<<<< HEAD
-    _conn_abs_in2out : {'abs_in': 'abs_out'}
+    _conn_abs_in2out: {'abs_in': 'abs_out'}
         Dictionary containing all explicit & implicit continuous var connections owned
-=======
-    _conn_abs_in2out: {'abs_in': 'abs_out'}
-        Dictionary containing all explicit & implicit connections owned
->>>>>>> 51872cfe
         by this system only. The data is the same across all processors.
     _conn_discrete_in2out: {'abs_in': 'abs_out'}
         Dictionary containing all explicit & implicit discrete var connections owned
@@ -171,14 +166,7 @@
         Key is system pathname or None for the full, simultaneous transfer.
     _setup_procs_finished: bool
         Flag to check if setup_procs is complete
-<<<<<<< HEAD
-    _contains_parallel_group : bool
-=======
-    _has_distrib_vars: bool
-        If True, this Group contains distributed variables. Only used to determine if a parallel
-        group or distributed component is below a DirectSolver so that we can raise an exception.
     _contains_parallel_group: bool
->>>>>>> 51872cfe
         If True, this Group contains a ParallelGroup. Only used to determine if a parallel
         group or distributed component is below a DirectSolver so that we can raise an exception.
     _raise_connection_errors: bool
@@ -1627,40 +1615,7 @@
             src_ind_inputs = all_src_ind_ins
 
         for inp in src_ind_inputs:
-<<<<<<< HEAD
             allprocs_abs2meta_in[inp]['has_src_indices'] = True
-=======
-            allprocs_abs2meta[inp]['has_src_indices'] = True
-
-    def _evenly_distribute_sizes_to_locals(self, var, arr_size):
-        """
-        Evenly distribute entries for the given array size, but only where the given var is local.
-
-        Parameters
-        ----------
-        var: str
-            Absolute name of the variable.
-        arr_size: int
-            Size to be distributed among procs where var is local.
-
-        Returns
-        -------
-        ndarray
-            Array of sizes, one entry for each proc in this group's comm.
-        ndarray
-            Array of offsets.
-        """
-        sizes = np.zeros(self.comm.size, dtype=INT_DTYPE)
-        locality = self._dist_var_locality[var]
-        dsizes, offsets = evenly_distrib_idxs(locality.size, arr_size)
-        for loc_idx, sz in zip(locality, dsizes):
-            sizes[loc_idx] = sz
-
-        offsets = np.zeros(self.comm.size, dtype=INT_DTYPE)
-        offsets[1:] = np.cumsum(sizes)[:-1]
-
-        return sizes, offsets
->>>>>>> 51872cfe
 
     def _setup_dynamic_shapes(self):
         """
