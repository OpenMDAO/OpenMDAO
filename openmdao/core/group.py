--- conflicted
+++ resolved
@@ -198,7 +198,6 @@
         within this group, keyed by active response.  These determine if contributions
         from all ranks will be added together to get the correct input values when derivatives
         in the larger model are being solved using reverse mode.
-<<<<<<< HEAD
     _subsolvers : dict
         System name mapped to a tuple containing the nonlinear and linear solvers to be used
         on the cycle containing that system.
@@ -211,10 +210,8 @@
         List of cycles in the group.
     _cycle_groups : list
         List of CycleGroups in the group.
-=======
     _bad_conn_vars : set
         Set of variables involved in invalid connections.
->>>>>>> 7f1a699e
     """
 
     def __init__(self, **kwargs):
@@ -243,15 +240,12 @@
         self._post_components = None
         self._iterated_components = None
         self._fd_rev_xfer_correction_dist = {}
-<<<<<<< HEAD
         self._subsolvers = {}
         self._component_graph = None
         self._reordered = False
         self._cycles = []
         self._cycle_groups = []
-=======
         self._bad_conn_vars = None
->>>>>>> 7f1a699e
 
         # TODO: we cannot set the solvers with property setters at the moment
         # because our lint check thinks that we are defining new attributes
@@ -3915,7 +3909,7 @@
         """
         Call setup_residuals in components.
         """
-        for subsys in self._sorted_sys_iter():
+        for subsys in self._subsystems_myproc:
             subsys._setup_residuals()
 
     def _declared_partials_iter(self):
