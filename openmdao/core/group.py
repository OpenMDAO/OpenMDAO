"""Define the Group class."""
from __future__ import division

from six import iteritems, string_types
from six.moves import range
from itertools import product, chain
from collections import Iterable, Counter
import inspect

import numpy as np
import warnings

from openmdao.core.system import System
from openmdao.solvers.nonlinear.nonlinear_runonce import NonLinearRunOnce
from openmdao.solvers.linear.linear_runonce import LinearRunOnce
from openmdao.utils.general_utils import warn_deprecation
from openmdao.utils.units import is_compatible
from openmdao.utils.array_utils import convert_neg
from openmdao.proc_allocators.proc_allocator import ProcAllocationError


class Group(System):
    """
    Class used to group systems together; instantiate or inherit.
    """

    def __init__(self, **kwargs):
        """
        Set the solvers to nonlinear and linear block Gauss--Seidel by default.

        Parameters
        ----------
        **kwargs : dict
            dict of arguments available here and in all descendants of this
            Group.
        """
        super(Group, self).__init__(**kwargs)

        # TODO: we cannot set the solvers with property setters at the moment
        # because our lint check thinks that we are defining new attributes
        # called nonlinear_solver and linear_solver without documenting them.
        if not self._nonlinear_solver:
            self._nonlinear_solver = NonLinearRunOnce()
        if not self._linear_solver:
            self._linear_solver = LinearRunOnce()

    def setup(self):
        """
        Add subsystems to this group.

        Available attributes:
            name
            pathname
            comm
            metadata
        """
        pass

    def _setup_procs(self, pathname, comm):
        """
        Distribute processors and assign pathnames.

        Parameters
        ----------
        pathname : str
            Global name of the system, including the path.
        comm : MPI.Comm or <FakeComm>
            MPI communicator object.
        """
        self.pathname = pathname
        self.comm = comm
        self._subsystems_proc_range = subsystems_proc_range = []

        self._subsystems_allprocs = []
        self._manual_connections = {}
        self._design_vars = {}
        self._responses = {}

        self._static_mode = False
        self._subsystems_allprocs.extend(self._static_subsystems_allprocs)
        self._manual_connections.update(self._static_manual_connections)
        self._design_vars.update(self._static_design_vars)
        self._responses.update(self._static_responses)
        self.setup()
        self._static_mode = True

        req_procs = [s.get_req_procs() for s in self._subsystems_allprocs]
        # Call the load balancing algorithm
        try:
            sub_inds, sub_comm, sub_proc_range = self._mpi_proc_allocator(req_procs, comm)
        except ProcAllocationError as err:
            raise RuntimeError("subsystem %s requested %d processes "
                               "but got %d" %
                               (self._subsystems_allprocs[err.sub_idx].pathname,
                                err.requested, err.remaining))

        # Define local subsystems
        self._subsystems_myproc = [self._subsystems_allprocs[ind]
                                   for ind in sub_inds]
        self._subsystems_myproc_inds = sub_inds

        # Compute _subsystems_proc_range
        for subsys in self._subsystems_myproc:
            subsystems_proc_range.append(sub_proc_range)

        # Perform recursion
        for subsys in self._subsystems_myproc:
            if self.pathname is not '':
                sub_pathname = '.'.join((self.pathname, subsys.name))
            else:
                sub_pathname = subsys.name

            subsys._setup_procs(sub_pathname, sub_comm)

    def _setup_vars(self, recurse=True):
        """
        Call setup in components and count variables, total and by var_set.

        Parameters
        ----------
        recurse : bool
            Whether to call this method in subsystems.
        """
        super(Group, self)._setup_vars()
        num_var = self._num_var
        num_var_byset = self._num_var_byset

        # Recursion
        if recurse:
            for subsys in self._subsystems_myproc:
                subsys._setup_vars(recurse)

        # Compute num_var, num_var_byset, at least locally
        for type_ in ['input', 'output']:
            num_var[type_] = np.sum(
                [subsys._num_var[type_] for subsys in self._subsystems_myproc])

            for subsys in self._subsystems_myproc:
                for set_name, num in iteritems(subsys._num_var_byset[type_]):
                    if set_name in num_var_byset[type_]:
                        num_var_byset[type_][set_name] += num
                    else:
                        num_var_byset[type_][set_name] = num

        # If running in parallel, allgather
        if self.comm.size > 1:
            # Perform a single allgather
            if self._subsystems_myproc[0].comm.rank == 0:
                raw = (num_var, num_var_byset)
            else:
                raw = ({'input': 0, 'output': 0}, {'input': {}, 'output': {}})
            gathered = self.comm.allgather(raw)

            # Empty the dictionaries
            for type_ in ['input', 'output']:
                num_var[type_] = 0
                num_var_byset[type_] = {}

            # Process the gathered data and update the dictionaries
            for myproc_num_var, myproc_num_var_byset in gathered:
                for type_ in ['input', 'output']:
                    num_var[type_] += myproc_num_var[type_]
                    for set_name, num in iteritems(myproc_num_var_byset[type_]):
                        if set_name in num_var_byset[type_]:
                            num_var_byset[type_][set_name] += num
                        else:
                            num_var_byset[type_][set_name] = num

    def _setup_var_index_ranges(self, set2iset, recurse=True):
        """
        Compute the division of variables by subsystem and pass down the set_name-to-iset maps.

        Parameters
        ----------
        set2iset : {'input': dict, 'output': dict}
            Dictionary mapping the var_set name to the var_set index.
        recurse : bool
            Whether to call this method in subsystems.
        """
        super(Group, self)._setup_var_index_ranges(set2iset)
        subsystems_var_range = self._subsystems_var_range
        subsystems_var_range_byset = self._subsystems_var_range_byset

        nsub_allprocs = len(self._subsystems_allprocs)

        # Here, we count the number of variables (total and by varset) in each subsystem.
        # We do this so that we can compute the offset when we recurse into each subsystem.
        allprocs_counters = {
            type_: np.zeros(nsub_allprocs, int) for type_ in ['input', 'output']}
        allprocs_counters_byset = {
            type_: np.zeros((nsub_allprocs, len(set2iset[type_])), int)
            for type_ in ['input', 'output']}

        # First compute these on one processor for each subsystem
        for type_ in ['input', 'output']:
            for subsys, isub in zip(self._subsystems_myproc, self._subsystems_myproc_inds):
                if subsys.comm.rank == 0:
                    allprocs_counters[type_][isub] = subsys._num_var[type_]
                    for set_name in subsys._num_var_byset[type_]:
                        iset = set2iset[type_][set_name]
                        allprocs_counters_byset[type_][isub, iset] = \
                            subsys._num_var_byset[type_][set_name]

        # If running in parallel, allgather
        if self.comm.size > 1:
            raw = (allprocs_counters, allprocs_counters_byset)
            gathered = self.comm.allgather(raw)

            allprocs_counters = {
                type_: np.zeros(nsub_allprocs, int) for type_ in ['input', 'output']}
            allprocs_counters_byset = {
                type_: np.zeros((nsub_allprocs, len(set2iset[type_])), int)
                for type_ in ['input', 'output']}

            for myproc_counters, myproc_counters_byset in gathered:
                for type_ in ['input', 'output']:
                    allprocs_counters[type_] += myproc_counters[type_]
                    allprocs_counters_byset[type_] += myproc_counters_byset[type_]

        # Compute _subsystems_var_range, _subsystems_var_range_byset
        for type_ in ['input', 'output']:
            subsystems_var_range[type_] = []
            subsystems_var_range_byset[type_] = {set_name: [] for set_name in set2iset[type_]}

        for subsys, isub in zip(self._subsystems_myproc, self._subsystems_myproc_inds):
            for type_ in ['input', 'output']:
                subsystems_var_range[type_].append((
                    np.sum(allprocs_counters[type_][:isub]),
                    np.sum(allprocs_counters[type_][:isub + 1])))
                for set_name in set2iset[type_]:
                    iset = set2iset[type_][set_name]
                    subsystems_var_range_byset[type_][set_name].append((
                        np.sum(allprocs_counters_byset[type_][:isub, iset]),
                        np.sum(allprocs_counters_byset[type_][:isub + 1, iset])))

        # Recursion
        if recurse:
            for subsys in self._subsystems_myproc:
                subsys._setup_var_index_ranges(set2iset, recurse)

    def _setup_var_data(self, recurse=True):
        """
        Compute the list of abs var names, abs/prom name maps, and metadata dictionaries.

        Parameters
        ----------
        recurse : bool
            Whether to call this method in subsystems.
        """
        super(Group, self)._setup_var_data()
        allprocs_abs_names = self._var_allprocs_abs_names
        abs_names = self._var_abs_names
        allprocs_prom2abs_list = self._var_allprocs_prom2abs_list
        abs2prom = self._var_abs2prom
        allprocs_abs2meta = self._var_allprocs_abs2meta
        abs2meta = self._var_abs2meta

        # Recursion
        if recurse:
            for subsys in self._subsystems_myproc:
                subsys._setup_var_data(recurse)

        for subsys in self._subsystems_myproc:
            var_maps = subsys._get_maps(subsys._var_allprocs_prom2abs_list)

            for type_ in ['input', 'output']:

                # Assemble abs_names and allprocs_abs_names
                allprocs_abs_names[type_].extend(subsys._var_allprocs_abs_names[type_])
                abs_names[type_].extend(subsys._var_abs_names[type_])

                # Assemble allprocs_abs2meta and abs2meta
                allprocs_abs2meta[type_].update(subsys._var_allprocs_abs2meta[type_])
                abs2meta[type_].update(subsys._var_abs2meta[type_])

                # Assemble abs2prom
                for abs_name in subsys._var_abs_names[type_]:
                    sub_prom_name = subsys._var_abs2prom[type_][abs_name]
                    prom_name = var_maps[type_][sub_prom_name]

                    abs2prom[type_][abs_name] = prom_name

                # Assemble allprocs_prom2abs_list
                sub_allprocs_prom2abs_list_t = subsys._var_allprocs_prom2abs_list[type_]
                for sub_prom_name in sub_allprocs_prom2abs_list_t:
                    prom_name = var_maps[type_][sub_prom_name]

                    for abs_name in sub_allprocs_prom2abs_list_t[sub_prom_name]:
                        if prom_name not in allprocs_prom2abs_list[type_]:
                            allprocs_prom2abs_list[type_][prom_name] = [abs_name]
                        else:
                            allprocs_prom2abs_list[type_][prom_name].append(abs_name)

        for prom_name, abs_list in iteritems(allprocs_prom2abs_list['output']):
            if len(abs_list) > 1:
                raise RuntimeError("Output name '%s' refers to "
                                   "multiple outputs: %s." %
                                   (prom_name, sorted(abs_list)))

        # If running in parallel, allgather
        if self.comm.size > 1:
            if self._subsystems_myproc[0].comm.rank == 0:
                raw = (allprocs_abs_names, allprocs_prom2abs_list, allprocs_abs2meta)
            else:
                raw = (
                    {'input': [], 'output': []},
                    {'input': {}, 'output': {}},
                    {'input': {}, 'output': {}})
            gathered = self.comm.allgather(raw)

            for type_ in ['input', 'output']:
                allprocs_abs_names[type_] = []
                allprocs_prom2abs_list[type_] = {}

            for myproc_abs_names, myproc_prom2abs_list, myproc_abs2meta in gathered:

                for type_ in ['input', 'output']:

                    # Assemble in parallel allprocs_abs_names
                    allprocs_abs_names[type_].extend(myproc_abs_names[type_])

                    # Assemble in parallel allprocs_abs2meta
                    allprocs_abs2meta[type_].update(myproc_abs2meta[type_])

                    # Assemble in parallel allprocs_prom2abs_list
                    for prom_name, abs_names_list in iteritems(myproc_prom2abs_list[type_]):
                        if prom_name not in allprocs_prom2abs_list[type_]:
                            allprocs_prom2abs_list[type_][prom_name] = abs_names_list
                        else:
                            allprocs_prom2abs_list[type_][prom_name].extend(abs_names_list)

    def _setup_var_sizes(self, recurse=True):
        """
        Compute the arrays of local variable sizes for all variables/procs on this system.

        Parameters
        ----------
        recurse : bool
            Whether to call this method in subsystems.
        """
        super(Group, self)._setup_var_sizes()
        sizes = self._var_sizes
        sizes_byset = self._var_sizes_byset

        iproc = self.comm.rank
        nproc = self.comm.size

        set2iset = self._var_set2iset
        subsystems_proc_range = self._subsystems_proc_range
        subsystems_var_range = self._subsystems_var_range
        subsystems_var_range_byset = self._subsystems_var_range_byset

        # Recursion
        if recurse:
            for subsys in self._subsystems_myproc:
                subsys._setup_var_sizes(recurse)

        # Compute _var_sizes
        for type_ in ['input', 'output']:

            sizes[type_] = np.zeros((nproc, self._num_var[type_]), int)
            for set_name in set2iset[type_]:
                sizes_byset[type_][set_name] = np.zeros(
                    (nproc, self._num_var_byset[type_][set_name]), int)

            for ind, subsys in enumerate(self._subsystems_myproc):
                proc_slice = slice(*subsystems_proc_range[ind])
                var_slice = slice(*subsystems_var_range[type_][ind])
                sizes[type_][proc_slice, var_slice] = subsys._var_sizes[type_]

                for set_name in set2iset[type_]:
                    var_slice = slice(*subsystems_var_range_byset[type_][set_name][ind])
                    sizes_byset[type_][set_name][proc_slice, var_slice] = \
                        subsys._var_sizes_byset[type_][set_name]

        # If parallel, all gather
        if self.comm.size > 1:
            for type_ in ['input', 'output']:
                self.comm.Allgather(sizes[type_][iproc, :], sizes[type_])
                for set_name in set2iset[type_]:
                    self.comm.Allgather(
                        sizes_byset[type_][set_name][iproc, :], sizes_byset[type_][set_name])

        self._setup_global_shapes()

    def _setup_global_connections(self, recurse=True):
        """
        Compute dict of all connections between this system's inputs and outputs.

        The connections come from 4 sources:
        1. Implicit connections owned by the current system
        2. Explicit connections declared by the current system
        3. Explicit connections declared by parent systems
        4. Implicit / explicit from subsystems

        Parameters
        ----------
        recurse : bool
            Whether to call this method in subsystems.
        """
        super(Group, self)._setup_global_connections()
        global_abs_in2out = self._conn_global_abs_in2out

        allprocs_prom2abs_list_in = self._var_allprocs_prom2abs_list['input']
        allprocs_prom2abs_list_out = self._var_allprocs_prom2abs_list['output']
        abs2meta_in = self._var_abs2meta['input']
        pathname = self.pathname

        abs_in2out = {}

        if pathname == '':
            path_len = 0
        else:
            path_len = len(pathname) + 1

        # Add implicit connections (only ones owned by this group)
        for prom_name in allprocs_prom2abs_list_out:
            if prom_name in allprocs_prom2abs_list_in:
                abs_out = allprocs_prom2abs_list_out[prom_name][0]
                out_subsys = abs_out[path_len:].split('.', 1)[0]
                for abs_in in allprocs_prom2abs_list_in[prom_name]:
                    in_subsys = abs_in[path_len:].split('.', 1)[0]
                    if out_subsys != in_subsys:
                        abs_in2out[abs_in] = abs_out

        # Add explicit connections (only ones declared by this group)
        for prom_in, (prom_out, src_indices) in iteritems(self._manual_connections):

            # throw an exception if either output or input doesn't exist
            # (not traceable to a connect statement, so provide context)
            if prom_out not in allprocs_prom2abs_list_out:
                raise NameError(
                    "Output '%s' does not exist for connection in '%s' from '%s' to '%s'." %
                    (prom_out, self.pathname, prom_out, prom_in))

            if prom_in not in allprocs_prom2abs_list_in:
                raise NameError(
                    "Input '%s' does not exist for connection in '%s' from '%s' to '%s'." %
                    (prom_in, self.pathname, prom_out, prom_in))

            # Throw an exception if output and input are in the same system
            # (not traceable to a connect statement, so provide context)
            # and check if src_indices is defined in both connect and add_input.
            abs_out = allprocs_prom2abs_list_out[prom_out][0]
            out_subsys = abs_out.rsplit('.', 1)[0]
            for abs_in in allprocs_prom2abs_list_in[prom_in]:
                in_subsys = abs_in.rsplit('.', 1)[0]
                if out_subsys == in_subsys:
                    raise RuntimeError("Output and input are in the same System " +
                                       "for connection in '%s' from '%s' to '%s'." %
                                       (self.pathname, prom_out, prom_in))

                if src_indices is not None and abs_in in abs2meta_in:
                    meta = abs2meta_in[abs_in]
                    if meta['src_indices'] is not None:
                        raise RuntimeError("%s: src_indices has been defined "
                                           "in both connect('%s', '%s') "
                                           "and add_input('%s', ...)." %
                                           (self.pathname, prom_out,
                                            prom_in, prom_in))
                    meta['src_indices'] = np.atleast_1d(src_indices)

                abs_in2out[abs_in] = abs_out

        # Now that both implicit & explicit connections have been added,
        # check unit compatibility, but only for connections that are either
        # owned by (implicit) or declared by (explicit) this Group.
        # This way, we don't repeat the error checking in multiple groups
        allprocs_abs2meta_out = self._var_allprocs_abs2meta['output']
        allprocs_abs2meta_in = self._var_allprocs_abs2meta['input']
        for abs_in, abs_out in iteritems(abs_in2out):
            out_units = allprocs_abs2meta_out[abs_out]['units']
            in_units = allprocs_abs2meta_in[abs_in]['units']

            if out_units:
                if not in_units:
                    warnings.warn("Output '%s' with units of '%s' is "
                                  "connected to input '%s' which has no"
                                  " units." % (abs_out, out_units, abs_in))
                elif not is_compatible(in_units, out_units):
                    raise RuntimeError("Output units of '%s' for '%s' are"
                                       " incompatible with input units of "
                                       "'%s' for '%s'." %
                                       (out_units, abs_out, in_units, abs_in))
            elif in_units is not None:
                warnings.warn("Input '%s' with units of '%s' is "
                              "connected to output '%s' which has "
                              "no units." % (abs_in, in_units, abs_out))

        # Recursion
        if recurse:
            for subsys in self._subsystems_myproc:
                subsys._conn_parents_abs_in2out = abs_in2out
                subsys._setup_global_connections(recurse)

        # Compute global_abs_in2out by first adding this group's contributions,
        # then adding contributions from systems above/below, then allgathering.
        global_abs_in2out.update(abs_in2out)

        # This will only be used if we enter the following loop, in which case pathname != ''
        path_dot = pathname + '.'

        for abs_in, abs_out in iteritems(self._conn_parents_abs_in2out):
            # We need to check the period as well because only the first part might match
            if abs_in[:path_len] == path_dot and abs_out[:path_len] == path_dot:
                global_abs_in2out[abs_in] = abs_out

        for subsys in self._subsystems_myproc:
            global_abs_in2out.update(subsys._conn_global_abs_in2out)

        # If running in parallel, allgather
        if self.comm.size > 1:
            if self._subsystems_myproc[0].comm.rank == 0:
                raw = global_abs_in2out
            else:
                raw = {}
            gathered = self.comm.allgather(raw)

            for myproc_global_abs_in2out in gathered:
                global_abs_in2out.update(myproc_global_abs_in2out)

    def _setup_connections(self, recurse=True):
        """
        Compute dict of all implicit and explicit connections owned by this system.

        Parameters
        ----------
        recurse : bool
            Whether to call this method in subsystems.
        """
        super(Group, self)._setup_connections()
        abs_in2out = self._conn_abs_in2out

        global_abs_in2out = self._conn_global_abs_in2out
        pathname = self.pathname

        # Recursion
        if recurse:
            for subsys in self._subsystems_myproc:
                subsys._setup_connections(recurse)

        if pathname == '':
            path_len = 0
        else:
            path_len = len(pathname) + 1

        for abs_in, abs_out in iteritems(global_abs_in2out):
            # First, check that this system owns both the input and output.
            if abs_in[:len(pathname)] == pathname and abs_out[:len(pathname)] == pathname:

                # Second, check that they are in different subsystems of this system.
                out_subsys = abs_out[path_len:].split('.', 1)[0]
                in_subsys = abs_in[path_len:].split('.', 1)[0]
                if out_subsys != in_subsys:
                    abs_in2out[abs_in] = abs_out

    def _setup_global(self, ext_num_vars, ext_num_vars_byset, ext_sizes, ext_sizes_byset):
        """
        Compute total number and total size of variables in systems before / after this system.

        Parameters
        ----------
        ext_num_vars : {'input': (int, int), 'output': (int, int)}
            Total number of allprocs variables in system before/after this one.
        ext_num_vars_byset : {'input': dict of (int, int), 'output': dict of (int, int)}
            Same as above, but by var_set name.
        ext_sizes : {'input': (int, int), 'output': (int, int)}
            Total size of allprocs variables in system before/after this one.
        ext_sizes_byset : {'input': dict of (int, int), 'output': dict of (int, int)}
            Same as above, but by var_set name.
        """
        super(Group, self)._setup_global(
            ext_num_vars, ext_num_vars_byset, ext_sizes, ext_sizes_byset)

        iproc = self.comm.rank

        subsystems_var_range = self._subsystems_var_range
        subsystems_var_range_byset = self._subsystems_var_range_byset

        for ind, subsys in enumerate(self._subsystems_myproc):
            sub_ext_num_vars = {}
            sub_ext_sizes = {}
            sub_ext_num_vars_byset = {}
            sub_ext_sizes_byset = {}

            for type_ in ['input', 'output']:
                num = self._num_var[type_]
                idx1, idx2 = subsystems_var_range[type_][ind]
                size1 = np.sum(self._var_sizes[type_][iproc, :idx1])
                size2 = np.sum(self._var_sizes[type_][iproc, idx2:])

                sub_ext_num_vars[type_] = (
                    ext_num_vars[type_][0] + idx1,
                    ext_num_vars[type_][1] + num - idx2,
                )
                sub_ext_sizes[type_] = (
                    ext_sizes[type_][0] + size1,
                    ext_sizes[type_][1] + size2,
                )

                sub_ext_sizes_byset[type_] = {}
                sub_ext_num_vars_byset[type_] = {}
                for set_name in self._var_set2iset[type_]:
                    num = self._num_var_byset[type_][set_name]
                    idx1, idx2 = subsystems_var_range_byset[type_][set_name][ind]
                    size1 = np.sum(self._var_sizes_byset[type_][set_name][iproc, :idx1])
                    size2 = np.sum(self._var_sizes_byset[type_][set_name][iproc, idx2:])

                    sub_ext_num_vars_byset[type_][set_name] = (
                        ext_num_vars_byset[type_][set_name][0] + idx1,
                        ext_num_vars_byset[type_][set_name][1] + num - idx2,
                    )
                    sub_ext_sizes_byset[type_][set_name] = (
                        ext_sizes_byset[type_][set_name][0] + size1,
                        ext_sizes_byset[type_][set_name][1] + size2,
                    )

            subsys._setup_global(
                sub_ext_num_vars, sub_ext_num_vars_byset,
                sub_ext_sizes, sub_ext_sizes_byset,
            )

    def _setup_transfers(self, recurse=True):
        """
        Compute all transfers that are owned by this system.

        Parameters
        ----------
        recurse : bool
            Whether to call this method in subsystems.
        """
        super(Group, self)._setup_transfers()

        if recurse:
            for subsys in self._subsystems_myproc:
                subsys._setup_transfers(recurse)

        # Pre-compute map from abs_names to the index of the containing subsystem
        abs2isub = {'input': {}, 'output': {}}
        for subsys, isub in zip(self._subsystems_myproc, self._subsystems_myproc_inds):
            for type_ in ['input', 'output']:
                for abs_name in subsys._var_allprocs_abs_names[type_]:
                    abs2isub[type_][abs_name] = isub

        # Initialize empty lists for the transfer indices
        nsub_allprocs = len(self._subsystems_allprocs)
        xfer_in = {}
        xfer_out = {}
        fwd_xfer_in = [{} for i in range(nsub_allprocs)]
        fwd_xfer_out = [{} for i in range(nsub_allprocs)]
        rev_xfer_in = [{} for i in range(nsub_allprocs)]
        rev_xfer_out = [{} for i in range(nsub_allprocs)]
        for set_name_in in self._var_set2iset['input']:
            for set_name_out in self._var_set2iset['output']:
                key = (set_name_in, set_name_out)
                xfer_in[key] = []
                xfer_out[key] = []
                for isub in range(nsub_allprocs):
                    fwd_xfer_in[isub][key] = []
                    fwd_xfer_out[isub][key] = []
                    rev_xfer_in[isub][key] = []
                    rev_xfer_out[isub][key] = []

        abs2meta_in = self._var_abs2meta['input']
        allprocs_abs2meta_out = self._var_allprocs_abs2meta['output']
        allprocs_abs2idx_in = self._var_allprocs_abs2idx['input']
        allprocs_abs2idx_out = self._var_allprocs_abs2idx['output']
        allprocs_abs2idx_byset_in = self._var_allprocs_abs2idx_byset['input']
        allprocs_abs2idx_byset_out = self._var_allprocs_abs2idx_byset['output']
        sizes_byset_in = self._var_sizes_byset['input']
        sizes_byset_out = self._var_sizes_byset['output']
        set2iset_in = self._var_set2iset['input']
        set2iset_out = self._var_set2iset['output']

        # Loop through all explicit / implicit connections owned by this system
        for abs_in, abs_out in iteritems(self._conn_abs_in2out):

            # Only continue if the input exists on this processor
            if abs_in in abs2meta_in:

                # Get meta
                meta_in = abs2meta_in[abs_in]
                meta_out = allprocs_abs2meta_out[abs_out]

                # Get varset info
                set_name_in = meta_in['var_set']
                set_name_out = meta_out['var_set']
                idx_byset_in = allprocs_abs2idx_byset_in[abs_in]
                idx_byset_out = allprocs_abs2idx_byset_out[abs_out]

                # Get the sizes (byset) array
                sizes_in = sizes_byset_in[set_name_in]
                sizes_out = sizes_byset_out[set_name_out]

                # Read in and process src_indices
                shape_in = meta_in['shape']
                shape_out = meta_out['shape']
                global_shape_out = meta_out['global_shape']
                global_size_out = meta_out['global_size']
                src_indices = meta_in['src_indices']
                if src_indices is None:
                    src_indices = np.arange(np.prod(shape_in), dtype=int)
                elif src_indices.ndim == 1:
                    src_indices = convert_neg(src_indices, global_size_out)
                else:
                    if len(shape_out) == 1:
                        src_indices = src_indices.flatten()
                        src_indices = convert_neg(src_indices, global_size_out)
                    else:
                        # TODO: this duplicates code found
                        # in System._setup_scaling.
                        entries = [list(range(x)) for x in shape_in]
                        cols = np.vstack(src_indices[i] for i in product(*entries))
                        dimidxs = [convert_neg(cols[:, i], global_shape_out[i])
                                   for i in range(cols.shape[1])]
                        src_indices = np.ravel_multi_index(dimidxs, global_shape_out)

                # 1. Compute the output indices
                output_inds = np.zeros(src_indices.shape[0], int)
                ind1 = ind2 = 0
                for iproc in range(self.comm.size):
                    ind2 += sizes_out[iproc, idx_byset_out]

                    # The part of src on iproc
                    on_iproc = np.logical_and(ind1 <= src_indices, src_indices < ind2)

                    # This converts from iproc-then-ivar to ivar-then-iproc ordering
                    # Subtract off part of previous procs
                    # Then add all variables on previous procs
                    # Then all previous variables on this proc
                    # - np.sum(out_sizes[:iproc, idx_byset_out])
                    # + np.sum(out_sizes[:iproc, :])
                    # + np.sum(out_sizes[iproc, :idx_byset_out])
                    # + inds
                    offset = -ind1
                    offset += np.sum(sizes_out[:iproc, :])
                    offset += np.sum(sizes_out[iproc, :idx_byset_out])
                    output_inds[on_iproc] = src_indices[on_iproc] + offset

                    ind1 += sizes_out[iproc, idx_byset_out]

                # 2. Compute the input indices
                iproc = self.comm.rank
                ind1 = ind2 = np.sum(sizes_in[:iproc, :])
                ind1 += np.sum(sizes_in[iproc, :idx_byset_in])
                ind2 += np.sum(sizes_in[iproc, :idx_byset_in + 1])
                input_inds = np.arange(ind1, ind2)

                # Now the indices are ready - input_inds, output_inds
                key = (set_name_in, set_name_out)
                xfer_in[key].append(input_inds)
                xfer_out[key].append(output_inds)

                isub = abs2isub['input'][abs_in]
                fwd_xfer_in[isub][key].append(input_inds)
                fwd_xfer_out[isub][key].append(output_inds)
                if abs_out in abs2isub['output']:
                    isub = abs2isub['output'][abs_out]
                    rev_xfer_in[isub][key].append(input_inds)
                    rev_xfer_out[isub][key].append(output_inds)

        def merge(indices_list):
            if len(indices_list) > 0:
                return np.concatenate(indices_list)
            else:
                return np.array([], int)

        for set_name_in in self._var_set2iset['input']:
            for set_name_out in self._var_set2iset['output']:
                key = (set_name_in, set_name_out)
                xfer_in[key] = merge(xfer_in[key])
                xfer_out[key] = merge(xfer_out[key])
                for isub in range(nsub_allprocs):
                    fwd_xfer_in[isub][key] = merge(fwd_xfer_in[isub][key])
                    fwd_xfer_out[isub][key] = merge(fwd_xfer_out[isub][key])
                    rev_xfer_in[isub][key] = merge(rev_xfer_in[isub][key])
                    rev_xfer_out[isub][key] = merge(rev_xfer_out[isub][key])

        transfers = self._transfers
        vectors = self._vectors
        for vec_name in self._vec_names:
            transfer_class = vectors['output'][vec_name].TRANSFER

            transfers[vec_name] = {}
            xfer_all = transfer_class(
                vectors['input'][vec_name], vectors['output'][vec_name],
                xfer_in, xfer_out, self.comm)
            transfers[vec_name]['fwd', None] = xfer_all
            transfers[vec_name]['rev', None] = xfer_all
            for isub in range(nsub_allprocs):
                transfers[vec_name]['fwd', isub] = transfer_class(
                    vectors['input'][vec_name], vectors['output'][vec_name],
                    fwd_xfer_in[isub], fwd_xfer_out[isub], self.comm)
                transfers[vec_name]['rev', isub] = transfer_class(
                    vectors['input'][vec_name], vectors['output'][vec_name],
                    rev_xfer_in[isub], rev_xfer_out[isub], self.comm)

    def add(self, name, subsys, promotes=None):
        """
        Add a subsystem (deprecated version of <Group.add_subsystem>).

        Parameters
        ----------
        name : str
            Name of the subsystem being added
        subsys : System
            An instantiated, but not-yet-set up system object.
        promotes : iter of str, optional
            A list of variable names specifying which subsystem variables
            to 'promote' up to this group. This is for backwards compatibility
            with older versions of OpenMDAO.

        Returns
        -------
        System
            The System that was passed in.
        """
        warn_deprecation('This method provides backwards compatibility with '
                         'OpenMDAO <= 1.x ; use add_subsystem instead.')

        return self.add_subsystem(name, subsys, promotes=promotes)

    def add_subsystem(self, name, subsys, promotes=None,
                      promotes_inputs=None, promotes_outputs=None):
        """
        Add a subsystem.

        Parameters
        ----------
        name : str
            Name of the subsystem being added
        subsys : <System>
            An instantiated, but not-yet-set up system object.
        promotes : iter of (str or tuple), optional
            A list of variable names specifying which subsystem variables
            to 'promote' up to this group. If an entry is a tuple of the
            form (old_name, new_name), this will rename the variable in
            the parent group.
        promotes_inputs : iter of (str or tuple), optional
            A list of input variable names specifying which subsystem input
            variables to 'promote' up to this group. If an entry is a tuple of
            the form (old_name, new_name), this will rename the variable in
            the parent group.
        promotes_outputs : iter of (str or tuple), optional
            A list of output variable names specifying which subsystem output
            variables to 'promote' up to this group. If an entry is a tuple of
            the form (old_name, new_name), this will rename the variable in
            the parent group.

        Returns
        -------
        <System>
            the subsystem that was passed in. This is returned to
            enable users to instantiate and add a subsystem at the
            same time, and get the reference back.
        """
        for sub in chain(self._subsystems_allprocs,
                         self._static_subsystems_allprocs):
            if name == sub.name:
                raise RuntimeError("Subsystem name '%s' is already used." %
                                   name)

        subsys.name = name

        if isinstance(promotes, string_types) or \
           isinstance(promotes_inputs, string_types) or \
           isinstance(promotes_outputs, string_types):
                raise RuntimeError("%s: promotes"
                                   " must be an iterator of strings and/or tuples." %
                                   self.name)
        if promotes:
            subsys._var_promotes['any'] = promotes
        if promotes_inputs:
            subsys._var_promotes['input'] = promotes_inputs
        if promotes_outputs:
            subsys._var_promotes['output'] = promotes_outputs

        if self._static_mode:
            subsystems_allprocs = self._static_subsystems_allprocs
        else:
            subsystems_allprocs = self._subsystems_allprocs

        subsystems_allprocs.append(subsys)

        return subsys

    def connect(self, src_name, tgt_name, src_indices=None):
        """
        Connect source src_name to target tgt_name in this namespace.

        Parameters
        ----------
        src_name : str
            name of the source variable to connect
        tgt_name : str or [str, ... ] or (str, ...)
            name of the target variable(s) to connect
        src_indices : collection of int optional
            When an input variable connects to some subset of an array output
            variable, you can specify which global indices of the source to be
            transferred to the input here.  Negative indices are supported.
        """
        # if src_indices argument is given, it should be valid
        if isinstance(src_indices, string_types):
            if isinstance(tgt_name, string_types):
                tgt_name = [tgt_name]
            tgt_name.append(src_indices)
            raise TypeError("src_indices must be an index array, did you mean"
                            " connect('%s', %s)?" % (src_name, tgt_name))

        if isinstance(src_indices, Iterable):
            src_indices = np.atleast_1d(src_indices)

        if isinstance(src_indices, np.ndarray):
            if not np.issubdtype(src_indices.dtype, np.integer):
                raise TypeError("src_indices must contain integers, but src_indices for "
                                "connection from '%s' to '%s' is %s." %
                                (src_name, tgt_name, src_indices.dtype.type))

        # if multiple targets are given, recursively connect to each
        if not isinstance(tgt_name, string_types) and isinstance(tgt_name, Iterable):
            for name in tgt_name:
                self.connect(src_name, name, src_indices)
            return

        # target should not already be connected
        for manual_connections in [self._manual_connections, self._static_manual_connections]:
            if tgt_name in manual_connections:
                srcname = manual_connections[tgt_name][0]
                raise RuntimeError(
                    "Input '%s' is already connected to '%s'." % (tgt_name, srcname))

        # source and target should not be in the same system
        if src_name.rsplit('.', 1)[0] == tgt_name.rsplit('.', 1)[0]:
            raise RuntimeError("Output and input are in the same System for " +
                               "connection from '%s' to '%s'." % (src_name, tgt_name))

        if self._static_mode:
            manual_connections = self._static_manual_connections
        else:
            manual_connections = self._manual_connections

        manual_connections[tgt_name] = (src_name, src_indices)

    def set_order(self, new_order):
        """
        Specify a new execution order for this system.

        Parameters
        ----------
        new_order : list of str
            List of system names in desired new execution order.
        """
        # Make sure the new_order is valid. It must contain all subsystems
        # in this model.
        newset = set(new_order)
        if self._static_mode:
            subsystems = self._static_subsystems_allprocs
        else:
            subsystems = self._subsystems_allprocs
        olddict = {s.name: s for s in subsystems}
        oldset = set(olddict)

        if oldset != newset:
            msg = []

            missing = oldset - newset
            if missing:
                msg.append("%s: %s expected in subsystem order and not found." %
                           (self.pathname, sorted(missing)))

            extra = newset - oldset
            if extra:
                msg.append("%s: subsystem(s) %s found in subsystem order but don't exist." %
                           (self.pathname, sorted(extra)))

            raise ValueError('\n'.join(msg))

        # Don't allow duplicates either.
        if len(newset) < len(new_order):
            dupes = [key for key, val in iteritems(Counter(new_order)) if val > 1]
            raise ValueError("%s: Duplicate name(s) found in subsystem order list: %s" %
                             (self.pathname, sorted(dupes)))

        subsystems[:] = [olddict[name] for name in new_order]

    def get_req_procs(self):
        """
        Return the min and max MPI processes usable by this Group.

        Returns
        -------
        tuple : (int, int or None)
            A tuple of the form (min_procs, max_procs), indicating the min
            and max processors usable by this <Group>.  max_procs can be None,
            indicating all available procs can be used.
        """
        # NOTE: this must only be called BEFORE _subsystems_allprocs and
        # _static_subsystems_allprocs have been combined, else we may
        # double count some subsystems and mess up the proc allocation.

        if self._static_subsystems_allprocs or self._subsystems_allprocs:
            if self._mpi_proc_allocator.parallel:
                # for a parallel group, we add up all of the required procs
                min_procs, max_procs = 0, 0

                for sub in chain(self._static_subsystems_allprocs,
                                 self._subsystems_allprocs):
                    sub_min, sub_max = sub.get_req_procs()
                    if sub_min > min_procs:
                        min_procs = sub_min
                    if max_procs is not None:
                        if sub_max is None:
                            max_procs = None
                        else:
                            max_procs += sub_max

                if min_procs == 0:
                    min_procs = 1

                if max_procs == 0:
                    max_procs = 1

                return (min_procs, max_procs)
            else:
                # for a serial group, we take the max required procs
                min_procs, max_procs = 1, 1

                for sub in chain(self._static_subsystems_allprocs,
                                 self._subsystems_allprocs):
                    sub_min, sub_max = sub.get_req_procs()
                    min_procs = max(min_procs, sub_min)
                    if max_procs is not None:
                        if sub_max is None:
                            max_procs = None
                        else:
                            max_procs = max(max_procs, sub_max)

                return (min_procs, max_procs)
        else:
            return super(Group, self).get_req_procs()

    def get_subsystem(self, name):
        """
        Return the system called 'name' in the current namespace.

        Parameters
        ----------
        name : str
            name of the desired system in the current namespace.

        Returns
        -------
        System or None
            System if found else None.
        """
        system = self
        for subname in name.split('.'):
            for sub in chain(system._static_subsystems_allprocs,
                             system._subsystems_allprocs):
                if sub.name == subname:
                    system = sub
                    break
            else:
                return None
        return system

    def _apply_nonlinear(self):
        """
        Compute residuals. The model is assumed to be in a scaled state.
        """
        from openmdao.recorders.base_recorder import push_recording_iteration_stack, \
            print_recording_iteration_stack, pop_recording_iteration_stack, \
            iter_get_norm_on_call_stack
        do_recording = not iter_get_norm_on_call_stack()
        if do_recording:
            name = self.pathname if self.pathname else 'root'
            push_recording_iteration_stack(name + '._apply_nonlinear', self.iter_count)
            print_recording_iteration_stack()

        self._transfer('nonlinear', 'fwd')
        # Apply recursion
        for subsys in self._subsystems_myproc:
            subsys._apply_nonlinear()

        if do_recording:
            self.record_iteration()

            pop_recording_iteration_stack()

    def _solve_nonlinear(self):
        """
        Compute outputs. The model is assumed to be in a scaled state.

        Returns
        -------
        boolean
            Failure flag; True if failed to converge, False is successful.
        float
            relative error.
        float
            absolute error.
        """
        super(Group, self)._solve_nonlinear()

        from openmdao.recorders.base_recorder import push_recording_iteration_stack, \
            print_recording_iteration_stack, pop_recording_iteration_stack, \
            iter_get_norm_on_call_stack
        do_recording = not iter_get_norm_on_call_stack()
        if do_recording:
            name = self.pathname if self.pathname else 'root'
            push_recording_iteration_stack(name + '._solve_nonlinear', self.iter_count)
            print_recording_iteration_stack()

        # Execute guess_nonlinear if specified.
        # We need to call this early enough so that any solver that needs initial guesses has
        # them.
        # TODO: It is pointless to run this ahead of non-iterative solvers.
        for sub in self.system_iter(recurse=True):
            if hasattr(sub, 'guess_nonlinear'):
                with sub._unscaled_context(outputs=[sub._outputs], residuals=[sub._residuals]):
                    sub.guess_nonlinear(sub._inputs, sub._outputs, sub._residuals)

<<<<<<< HEAD
        result = self._nl_solver.solve()

        if do_recording:
            self.record_iteration()

            pop_recording_iteration_stack()

        return result
=======
        return self._nonlinear_solver.solve()
>>>>>>> f949b78e

    def _apply_linear(self, vec_names, mode, scope_out=None, scope_in=None):
        """
        Compute jac-vec product. The model is assumed to be in a scaled state.

        Parameters
        ----------
        vec_names : [str, ...]
            list of names of the right-hand-side vectors.
        mode : str
            'fwd' or 'rev'.
        scope_out : set or None
            Set of absolute output names in the scope of this mat-vec product.
            If None, all are in the scope.
        scope_in : set or None
            Set of absolute input names in the scope of this mat-vec product.
            If None, all are in the scope.
        """
        from openmdao.recorders.base_recorder import push_recording_iteration_stack, \
            print_recording_iteration_stack, pop_recording_iteration_stack, \
            iter_get_norm_on_call_stack
        do_recording = not iter_get_norm_on_call_stack()
        if do_recording:
            name = self.pathname if self.pathname else 'root'
            push_recording_iteration_stack(name + '._apply_linear', self.iter_count)
            print_recording_iteration_stack()

        with self.jacobian_context() as J:
            # Use global Jacobian
            if self._owns_assembled_jac or self._views_assembled_jac:
                for vec_name in vec_names:
                    with self._matvec_context(vec_name, scope_out, scope_in, mode) as vecs:
                        d_inputs, d_outputs, d_residuals = vecs
                        J._apply(d_inputs, d_outputs, d_residuals, mode)
            # Apply recursion
            else:
                if mode == 'fwd':
                    for vec_name in vec_names:
                        self._transfer(vec_name, mode)

                for subsys in self._subsystems_myproc:
                    subsys._apply_linear(vec_names, mode, scope_out, scope_in)

                if mode == 'rev':
                    for vec_name in vec_names:
                        self._transfer(vec_name, mode)

        if do_recording:
            self.record_iteration()

            pop_recording_iteration_stack()

    def _solve_linear(self, vec_names, mode):
        """
        Apply inverse jac product. The model is assumed to be in a scaled state.

        Parameters
        ----------
        vec_names : [str, ...]
            list of names of the right-hand-side vectors.
        mode : str
            'fwd' or 'rev'.

        Returns
        -------
        boolean
            Failure flag; True if failed to converge, False is successful.
        float
            relative error.
        float
            absolute error.
        """
<<<<<<< HEAD
        from openmdao.recorders.base_recorder import push_recording_iteration_stack, \
            print_recording_iteration_stack, pop_recording_iteration_stack, \
            iter_get_norm_on_call_stack
        do_recording = not iter_get_norm_on_call_stack()
        if do_recording:
            name = self.pathname if self.pathname else 'root'
            push_recording_iteration_stack(name + '._solve_linear', self.iter_count)
            print_recording_iteration_stack()

        result = self._ln_solver.solve(vec_names, mode)

        if do_recording:
            self.record_iteration()
            pop_recording_iteration_stack()

        return result
=======
        return self._linear_solver.solve(vec_names, mode)
>>>>>>> f949b78e

    def _linearize(self, do_nl=True, do_ln=True):
        """
        Compute jacobian / factorization. The model is assumed to be in a scaled state.

        Parameters
        ----------
        do_nl : boolean
            Flag indicating if the nonlinear solver should be linearized.
        do_ln : boolean
            Flag indicating if the linear solver should be linearized.
        """
        with self.jacobian_context() as J:

            sub_do_nl = (self._nonlinear_solver is not None) and \
                        (self._nonlinear_solver._linearize_children())
            sub_do_ln = (self._linear_solver is not None) and \
                        (self._linear_solver._linearize_children())

            for subsys in self._subsystems_myproc:
                subsys._linearize(do_nl=sub_do_nl, do_ln=sub_do_ln)

            # Update jacobian
            if self._owns_assembled_jac or self._views_assembled_jac:
                J._update()

        if self._nonlinear_solver is not None and do_nl:
            self._nonlinear_solver._linearize()

        if self._linear_solver is not None and do_nl:
            self._linear_solver._linearize()<|MERGE_RESOLUTION|>--- conflicted
+++ resolved
@@ -1120,18 +1120,13 @@
                 with sub._unscaled_context(outputs=[sub._outputs], residuals=[sub._residuals]):
                     sub.guess_nonlinear(sub._inputs, sub._outputs, sub._residuals)
 
-<<<<<<< HEAD
-        result = self._nl_solver.solve()
+        result = self._nonlinear_solver.solve()
 
         if do_recording:
             self.record_iteration()
-
             pop_recording_iteration_stack()
 
         return result
-=======
-        return self._nonlinear_solver.solve()
->>>>>>> f949b78e
 
     def _apply_linear(self, vec_names, mode, scope_out=None, scope_in=None):
         """
@@ -1204,7 +1199,6 @@
         float
             absolute error.
         """
-<<<<<<< HEAD
         from openmdao.recorders.base_recorder import push_recording_iteration_stack, \
             print_recording_iteration_stack, pop_recording_iteration_stack, \
             iter_get_norm_on_call_stack
@@ -1214,16 +1208,13 @@
             push_recording_iteration_stack(name + '._solve_linear', self.iter_count)
             print_recording_iteration_stack()
 
-        result = self._ln_solver.solve(vec_names, mode)
+        result = self._linear_solver.solve(vec_names, mode)
 
         if do_recording:
             self.record_iteration()
             pop_recording_iteration_stack()
 
         return result
-=======
-        return self._linear_solver.solve(vec_names, mode)
->>>>>>> f949b78e
 
     def _linearize(self, do_nl=True, do_ln=True):
         """
