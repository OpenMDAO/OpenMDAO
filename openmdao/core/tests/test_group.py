--- conflicted
+++ resolved
@@ -1502,15 +1502,9 @@
         self.assertEqual(cm.exception.args[0],
                          "\nCollected errors for problem 'promote_units_and_none':\n   "
                          "<model> <class Group>: The following inputs, ['c1.x', 'c2.x'], promoted to 'x', "
-<<<<<<< HEAD
                          "are connected but their metadata entries ['units'] differ. "
                          "Call <group>.set_input_defaults('x', units=?), "
                          "where <group> is the model to remove the ambiguity.")
-=======
-                         "are connected but their metadata entries ['units', 'val'] differ. "
-                         "Call model.set_input_defaults('x', units=?, val=?) "
-                         "to remove the ambiguity.")
->>>>>>> e52f705b
 
     def test_double_set_input_defaults(self):
         problem = om.Problem()
