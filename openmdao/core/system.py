--- conflicted
+++ resolved
@@ -4732,26 +4732,23 @@
         sub_do_ln : bool
             Flag indicating if the children should call linearize on their linear solvers.
         """
-<<<<<<< HEAD
-        if self.pathname == '' and (self._owns_approx_jac or
-                                    self.options['derivs_method'] == 'jax') and driver is not None:
-            self._tot_jac = _TotalJacInfo(driver._problem(), None, None, 'flat_dict', approx=True)
-
-        try:
-            with self._scaled_context_all():
-                self._linearize(self._assembled_jac, sub_do_ln=self._linear_solver is not None and
-                                self._linear_solver._linearize_children())
-                if self._linear_solver is not None and sub_do_ln:
-                    self._linear_solver._linearize()
-        finally:
-            self._tot_jac = None
-=======
+        # if self.pathname == '' and (self._owns_approx_jac or
+        #                             self.options['derivs_method'] == 'jax') and driver is not None:
+        #     self._tot_jac = _TotalJacInfo(driver._problem(), None, None, 'flat_dict', approx=True)
+
+        # try:
+        #     with self._scaled_context_all():
+        #         self._linearize(self._assembled_jac, sub_do_ln=self._linear_solver is not None and
+        #                         self._linear_solver._linearize_children())
+        #         if self._linear_solver is not None and sub_do_ln:
+        #             self._linear_solver._linearize()
+        # finally:
+        #     self._tot_jac = None
         with self._scaled_context_all():
             self._linearize(self._assembled_jac, sub_do_ln=self._linear_solver is not None and
                             self._linear_solver._linearize_children())
             if self._linear_solver is not None and sub_do_ln:
                 self._linear_solver._linearize()
->>>>>>> ef9a2d8c
 
     def _apply_nonlinear(self):
         """
