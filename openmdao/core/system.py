--- conflicted
+++ resolved
@@ -6,12 +6,9 @@
 from contextlib import contextmanager
 from collections import OrderedDict, Iterable, defaultdict
 from fnmatch import fnmatchcase
-<<<<<<< HEAD
 import sys
 import os
 import time
-=======
->>>>>>> aed40132
 from numbers import Integral
 import itertools
 from pprint import pprint
