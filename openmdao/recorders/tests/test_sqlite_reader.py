""" Unit tests for the SqliteCaseReader. """
from __future__ import print_function

import errno
import os
import unittest
from shutil import rmtree
from tempfile import mkdtemp, mkstemp

import numpy as np

from openmdao.test_suite.components.sellar import SellarDerivatives
from openmdao.api import Problem, Group, IndepVarComp, ExecComp, NonlinearBlockGS, ScipyKrylov, LinearBlockGS
from openmdao.recorders.sqlite_recorder import SqliteRecorder, format_version
from openmdao.recorders.case_reader import CaseReader
from openmdao.recorders.sqlite_reader import SqliteCaseReader
from openmdao.recorders.recording_iteration_stack import recording_iteration
from openmdao.test_suite.components.sellar import SellarDis1withDerivatives, \
    SellarDis2withDerivatives
from openmdao.utils.assert_utils import assert_rel_error
from openmdao.utils.general_utils import set_pyoptsparse_opt

try:
    from openmdao.drivers.pyoptsparse_driver import pyOptSparseDriver
except ImportError:
    pyOptSparseDriver = None

# Test that pyoptsparse SLSQP is a viable option
try:
    import pyoptsparse.pySLSQP.slsqp as slsqp
except ImportError:
    slsqp = None

# check that pyoptsparse is installed
# if it is, try to use SNOPT but fall back to SLSQP
OPT, OPTIMIZER = set_pyoptsparse_opt('SLSQP')
if OPTIMIZER:
    from openmdao.drivers.pyoptsparse_driver import pyOptSparseDriver
    optimizers = {'pyoptsparse': pyOptSparseDriver}


class TestSqliteCaseReader(unittest.TestCase):

    def setup_sellar_model_with_optimization(self):
        self.prob = Problem(SellarDerivatives())

        optimizer = 'pyoptsparse'
        self.prob.driver = optimizers[optimizer]()

        self.prob.model.add_design_var('z', lower=np.array([-10.0, 0.0]),
                                       upper=np.array([10.0, 10.0]))
        self.prob.model.add_design_var('x', lower=0.0, upper=10.0)
        self.prob.model.add_objective('obj')
        self.prob.model.add_constraint('con1', upper=0.0)
        self.prob.model.add_constraint('con2', upper=0.0)
        self.prob.model.suppress_solver_output = True

        self.prob.driver.options['print_results'] = False

    def setup_sellar_model(self):
        self.prob = Problem()

        model = self.prob.model
        model.add_subsystem('px', IndepVarComp('x', 1.0), promotes=['x'])
        model.add_subsystem('pz', IndepVarComp('z', np.array([5.0, 2.0])), promotes=['z'])
        model.add_subsystem('d1', SellarDis1withDerivatives(), promotes=['x', 'z', 'y1', 'y2'])
        model.add_subsystem('d2', SellarDis2withDerivatives(), promotes=['z', 'y1', 'y2'])
        model.add_subsystem('obj_cmp', ExecComp('obj = x**2 + z[1] + y1 + exp(-y2)',
                            z=np.array([0.0, 0.0]), x=0.0),
                            promotes=['obj', 'x', 'z', 'y1', 'y2'])

        model.add_subsystem('con_cmp1', ExecComp('con1 = 3.16 - y1'), promotes=['con1', 'y1'])
        model.add_subsystem('con_cmp2', ExecComp('con2 = y2 - 24.0'), promotes=['con2', 'y2'])

        model.nonlinear_solver = NonlinearBlockGS()
        model.linear_solver = LinearBlockGS()

        model.add_design_var('z', lower=np.array([-10.0, 0.0]), upper=np.array([10.0, 10.0]))
        model.add_design_var('x', lower=0.0, upper=10.0)
        model.add_objective('obj')
        model.add_constraint('con1', upper=0.0)
        model.add_constraint('con2', upper=0.0)

    def setup_sellar_grouped_model(self):
        self.prob = Problem()

        model = self.prob.model = Group()

        model.add_subsystem('px', IndepVarComp('x', 1.0), promotes=['x'])
        model.add_subsystem('pz', IndepVarComp('z', np.array([5.0, 2.0])), promotes=['z'])

        mda = model.add_subsystem('mda', Group(), promotes=['x', 'z', 'y1', 'y2'])
        mda.linear_solver = ScipyKrylov()
        mda.add_subsystem('d1', SellarDis1withDerivatives(), promotes=['x', 'z', 'y1', 'y2'])
        mda.add_subsystem('d2', SellarDis2withDerivatives(), promotes=['z', 'y1', 'y2'])

        model.add_subsystem('obj_cmp', ExecComp('obj = x**2 + z[1] + y1 + exp(-y2)',
                            z=np.array([0.0, 0.0]), x=0.0, y1=0.0, y2=0.0),
                            promotes=['obj', 'x', 'z', 'y1', 'y2'])

        model.add_subsystem('con_cmp1', ExecComp('con1 = 3.16 - y1'), promotes=['con1', 'y1'])
        model.add_subsystem('con_cmp2', ExecComp('con2 = y2 - 24.0'), promotes=['con2', 'y2'])

        mda.nonlinear_solver = NonlinearBlockGS()
        model.linear_solver = LinearBlockGS()

        model.add_design_var('z', lower=np.array([-10.0, 0.0]), upper=np.array([10.0, 10.0]))
        model.add_design_var('x', lower=0.0, upper=10.0)
        model.add_objective('obj')
        model.add_constraint('con1', upper=0.0)
        model.add_constraint('con2', upper=0.0)

    def setup_sellar_grouped_scaled_model(self):
        self.prob = Problem()

        model = self.prob.model = Group()

        model.add_subsystem('px', IndepVarComp('x', 1.0), promotes=['x'])
        model.add_subsystem('pz', IndepVarComp('z', np.array([5.0, 2.0]), ref=2.0), promotes=['z'])

        mda = model.add_subsystem('mda', Group(), promotes=['x', 'z', 'y1', 'y2'])
        mda.linear_solver = ScipyKrylov()
        mda.add_subsystem('d1', SellarDis1withDerivatives(), promotes=['x', 'z', 'y1', 'y2'])
        mda.add_subsystem('d2', SellarDis2withDerivatives(), promotes=['z', 'y1', 'y2'])

        model.add_subsystem('obj_cmp', ExecComp('obj = x**2 + z[1] + y1 + exp(-y2)',
                            z=np.array([0.0, 0.0]), x=0.0, y1=0.0, y2=0.0),
                            promotes=['obj', 'x', 'z', 'y1', 'y2'])

        model.add_subsystem('con_cmp1', ExecComp('con1 = 3.16 - y1'), promotes=['con1', 'y1'])
        model.add_subsystem('con_cmp2', ExecComp('con2 = y2 - 24.0'), promotes=['con2', 'y2'])

        mda.nonlinear_solver = NonlinearBlockGS()
        model.linear_solver = LinearBlockGS()

        model.add_design_var('z', lower=np.array([-10.0, 0.0]), upper=np.array([10.0, 10.0]))
        model.add_design_var('x', lower=0.0, upper=10.0)
        model.add_objective('obj')
        model.add_constraint('con1', upper=0.0)
        model.add_constraint('con2', upper=0.0)

    def setup_sellar_model_with_units(self):
        self.prob = Problem()

        model = self.prob.model = Group()
        model.add_subsystem('px', IndepVarComp('x', 1.0, units='m', lower=-1000, upper=1000), promotes=['x'])
        model.add_subsystem('pz', IndepVarComp('z', np.array([5.0, 2.0])), promotes=['z'])
        model.add_subsystem('d1', SellarDis1withDerivatives(), promotes=['x', 'z', 'y1', 'y2'])
        model.add_subsystem('d2', SellarDis2withDerivatives(), promotes=['z', 'y1', 'y2'])
        model.add_subsystem('obj_cmp', ExecComp('obj = x**2 + z[1] + y1 + exp(-y2)',
                            z=np.array([0.0, 0.0]), x={'value': 0.0, 'units': 'm'},
                            y1={'units': 'm'}, y2={'units': 'cm'}),
                            promotes=['obj', 'x', 'z', 'y1', 'y2'])

        model.add_subsystem('con_cmp1', ExecComp('con1 = 3.16 - y1'), promotes=['con1', 'y1'])
        model.add_subsystem('con_cmp2', ExecComp('con2 = y2 - 24.0'), promotes=['con2', 'y2'])
        self.prob.model.nonlinear_solver = NonlinearBlockGS()
        self.prob.model.linear_solver = LinearBlockGS()

        self.prob.model.add_design_var('z', lower=np.array([-10.0, 0.0]), upper=np.array([10.0, 10.0]))
        self.prob.model.add_design_var('x', lower=0.0, upper=10.0)
        self.prob.model.add_objective('obj')
        self.prob.model.add_constraint('con1', upper=0.0)
        self.prob.model.add_constraint('con2', upper=0.0)

    def setUp(self):

        recording_iteration.stack = []  # reset to avoid problems from earlier tests
        self.dir = mkdtemp()
        self.filename = os.path.join(self.dir, "sqlite_test")
        self.recorder = SqliteRecorder(self.filename)
        self.original_path = os.getcwd()
        os.chdir(self.dir)

    def tearDown(self):
        os.chdir(self.original_path)
        try:
            rmtree(self.dir)
        except OSError as e:
            # If directory already deleted, keep going
            if e.errno not in (errno.ENOENT, errno.EACCES, errno.EPERM):
                raise e

    def test_bad_filetype(self):
        # Pass it a plain text file.
        fd, filepath = mkstemp()
        with os.fdopen(fd, 'w') as tmp:
            tmp.write("Lorem ipsum")
            tmp.close()

        with self.assertRaises(IOError):
            _ = CaseReader(filepath)

    def test_format_version(self):
        self.setup_sellar_model()
        self.prob.model.add_recorder(self.recorder)
        self.prob.setup(check=False)
        self.prob.run_driver()
        self.prob.cleanup()

        cr = CaseReader(self.filename)
        self.assertEqual(cr.format_version, format_version,
                         msg='format version not read correctly')

    def test_reader_instantiates(self):
        """ Test that CaseReader returns an SqliteCaseReader. """
        self.setup_sellar_model()
        self.prob.model.add_recorder(self.recorder)
        self.prob.setup(check=False)
        self.prob.run_driver()
        self.prob.cleanup()

        cr = CaseReader(self.filename)
        self.assertTrue(isinstance(cr, SqliteCaseReader), msg='CaseReader not'
                        ' returning the correct subclass.')

    @unittest.skipIf(OPT is None, "pyoptsparse is not installed" )
    @unittest.skipIf(OPTIMIZER is None, "pyoptsparse is not providing SNOPT or SLSQP" )
    def test_reading_driver_cases(self):
        """ Tests that the reader returns params correctly. """
        self.setup_sellar_model_with_optimization()

        self.prob.driver.recording_options['record_desvars'] = True
        self.prob.driver.recording_options['record_responses'] = True
        self.prob.driver.recording_options['record_objectives'] = True
        self.prob.driver.recording_options['record_constraints'] = True
        self.prob.driver.add_recorder(self.recorder)

        self.prob.setup(check=False)
        self.prob.run_driver()
        self.prob.cleanup()

        cr = CaseReader(self.filename)

        # Test to see if we got the correct number of cases
        self.assertEqual(cr.driver_cases.num_cases, 7)
        self.assertEqual(cr.system_cases.num_cases, 0)
        self.assertEqual(cr.solver_cases.num_cases, 0)

        # Test to see if the access by case keys works:
        seventh_slsqp_iteration_case = cr.driver_cases.get_case('rank0:SLSQP|5')
        np.testing.assert_almost_equal(seventh_slsqp_iteration_case.outputs['z'], [1.97846296,  -2.21388305e-13],
                                       decimal=2,
                                       err_msg='Case reader gives '
                                       'incorrect Parameter value'
                                       ' for {0}'.format('pz.z'))

        # Test values from one case, the last case
        last_case = cr.driver_cases.get_case(-1)
        np.testing.assert_almost_equal(last_case.outputs['z'], self.prob['z'],
                                       err_msg='Case reader gives '
                                       'incorrect Parameter value'
                                       ' for {0}'.format('pz.z'))
        np.testing.assert_almost_equal(last_case.outputs['x'], [-0.00309521],
                                       decimal=2,
                                       err_msg='Case reader gives '
                                       'incorrect Parameter value'
                                       ' for {0}'.format('px.x'))

        # Test to see if the case keys (iteration coords) come back correctly
        case_keys = cr.driver_cases.list_cases()
        print (case_keys)
        for i, iter_coord in enumerate(case_keys):
            self.assertEqual(iter_coord, 'rank0:SLSQP|{}'.format(i))

    def test_reading_system_cases(self):

        self.setup_sellar_model()

        self.prob.model.recording_options['record_inputs'] = True
        self.prob.model.recording_options['record_outputs'] = True
        self.prob.model.recording_options['record_residuals'] = True
        self.prob.model.recording_options['record_metadata'] = False

        self.prob.model.add_recorder(self.recorder)

        d1 = self.prob.model.d1  # instance of SellarDis1withDerivatives, a Group
        d1.add_recorder(self.recorder)

        obj_cmp = self.prob.model.obj_cmp  # an ExecComp
        obj_cmp.add_recorder(self.recorder)

        self.prob.setup(check=False)
        self.prob.run_driver()
        self.prob.cleanup()

        cr = CaseReader(self.filename)

        # Test to see if we got the correct number of cases
        self.assertEqual(cr.driver_cases.num_cases, 0)
        self.assertEqual(cr.system_cases.num_cases, 15)
        self.assertEqual(cr.solver_cases.num_cases, 0)

        # Test values from cases
        second_last_case = cr.system_cases.get_case(-2)
        np.testing.assert_almost_equal(second_last_case.inputs['y2'], [12.05848815, ],
                                       err_msg='Case reader gives '
                                       'incorrect input value for {0}'.format('obj_cmp.y2'))
        np.testing.assert_almost_equal(second_last_case.outputs['obj'], [28.58830817, ],
                                       err_msg='Case reader gives '
                                       'incorrect output value for {0}'.format('obj_cmp.obj'))
        np.testing.assert_almost_equal(second_last_case.residuals['obj'], [0.0, ],
                                       err_msg='Case reader gives '
                                       'incorrect residual value for {0}'.format('obj_cmp.obj'))

        # Test to see if the case keys ( iteration coords ) come back correctly
        case_keys = cr.system_cases.list_cases()[:-1]  # Skip the last one
        for i, iter_coord in enumerate(case_keys):
            if i % 2 == 0:
                last_solver = 'd1._solve_nonlinear'
            else:
                last_solver = 'obj_cmp._solve_nonlinear'
            solver_iter_count = i // 2
            self.assertEqual(iter_coord,
                             'rank0:Driver|0|root._solve_nonlinear|0|NonlinearBlockGS|{iter}|'
                             '{solver}|{iter}'.format(iter=solver_iter_count, solver=last_solver))

    def test_reading_solver_cases(self):
        self.setup_sellar_model()

        self.prob.model._nonlinear_solver.recording_options['record_abs_error'] = True
        self.prob.model._nonlinear_solver.recording_options['record_rel_error'] = True
        self.prob.model._nonlinear_solver.recording_options['record_solver_residuals'] = True
        self.prob.model._nonlinear_solver.add_recorder(self.recorder)

        self.prob.setup(check=False)

        self.prob.run_driver()
        self.prob.cleanup()

        cr = CaseReader(self.filename)

        # Test to see if we got the correct number of cases
        self.assertEqual(cr.driver_cases.num_cases, 0)
        self.assertEqual(cr.system_cases.num_cases, 0)
        self.assertEqual(cr.solver_cases.num_cases, 7)

        # Test values from cases
        last_case = cr.solver_cases.get_case(-1)
        np.testing.assert_almost_equal(last_case.abs_err, [0.0, ],
                                       err_msg='Case reader gives incorrect value for abs_err')
        np.testing.assert_almost_equal(last_case.rel_err, [0.0, ],
                                       err_msg='Case reader gives incorrect value for rel_err')
        np.testing.assert_almost_equal(last_case.outputs['x'], [1.0, ],
                                       err_msg='Case reader gives '
                                       'incorrect output value for {0}'.format('x'))
        np.testing.assert_almost_equal(last_case.residuals['con2'], [0.0, ],
                                       err_msg='Case reader gives '
                                       'incorrect residual value for {0}'.format('con_cmp2.con2'))

        # Test to see if the case keys ( iteration coords ) come back correctly
        case_keys = cr.system_cases.list_cases()
        for i, iter_coord in enumerate(case_keys):
            self.assertEqual(iter_coord,
                             'rank0:Driver|0|root._solve_nonlinear|0|NonlinearBlockGS|{}'
                             .format(i))

    @unittest.skipIf(OPT is None, "pyoptsparse is not installed")
    @unittest.skipIf(OPTIMIZER is None, "pyoptsparse is not providing SNOPT or SLSQP")
    def test_reading_driver_metadata(self):
        self.setup_sellar_model_with_optimization()

        self.prob.driver.recording_options['record_desvars'] = True
        self.prob.driver.recording_options['record_responses'] = True
        self.prob.driver.recording_options['record_objectives'] = True
        self.prob.driver.recording_options['record_constraints'] = True
        self.prob.driver.add_recorder(self.recorder)

        self.prob.setup(check=False)
        self.prob.run_driver()
        self.prob.cleanup()

        cr = CaseReader(self.filename)

        self.assertEqual(len(cr.driver_metadata['connections_list']), 11)
        self.assertEqual(len(cr.driver_metadata['tree']), 4)

    def test_reading_metadata(self):
        self.setup_sellar_model_with_units()
        self.prob.driver.add_recorder(self.recorder)

        self.prob.setup(check=False)
        self.prob.run_driver()
        self.prob.cleanup()

        cr = CaseReader(self.filename)

        self.assertEqual(cr.output2meta['x']['units'], 'm')
        self.assertEqual(cr.input2meta['obj_cmp.y1']['units'], 'm')
        self.assertEqual(cr.input2meta['obj_cmp.y2']['units'], 'cm')
        self.assertEqual(cr.input2meta['d1.x']['units'], None)
        self.assertEqual(cr.input2meta['d1.y1']['units'], None)
        self.assertEqual(cr.input2meta['d1.y2']['units'], None)
        self.assertEqual(cr.output2meta['x']['explicit'], True)
        self.assertEqual(cr.output2meta['x']['type'], {'output', 'desvar'})
        self.assertEqual(cr.input2meta['obj_cmp.y1']['explicit'], True)
        self.assertEqual(cr.input2meta['obj_cmp.y2']['explicit'], True)
        self.assertEqual(cr.output2meta['x']['lower'], -1000)
        self.assertEqual(cr.output2meta['x']['upper'], 1000)
        self.assertEqual(cr.output2meta['y2']['upper'], None)
        self.assertEqual(cr.output2meta['y2']['lower'], None)

    def test_reading_system_metadata(self):

        if OPT is None:
            raise unittest.SkipTest("pyoptsparse is not installed")

        if OPTIMIZER is None:
            raise unittest.SkipTest("pyoptsparse is not providing SNOPT or SLSQP")

        self.setup_sellar_grouped_scaled_model()

        self.prob.driver = pyOptSparseDriver()
        self.prob.driver.options['optimizer'] = OPTIMIZER
        self.prob.model.metadata.declare("test1", 1)
        self.prob.model.mda.d1.metadata.declare("test2", "2")
        self.prob.model.pz.metadata.declare("test3", True)
        self.prob.model.pz.recording_options['metadata_excludes'] = ['*']
        if OPTIMIZER == 'SLSQP':
            self.prob.driver.opt_settings['ACC'] = 1e-9

        self.prob.model.recording_options['record_inputs'] = True
        self.prob.model.recording_options['record_outputs'] = True
        self.prob.model.recording_options['record_residuals'] = True
        self.prob.model.recording_options['record_metadata'] = True

        self.prob.model.add_recorder(self.recorder)

        pz = self.prob.model.pz # IndepVarComp which is an ExplicitComponent
        pz.add_recorder(self.recorder)

        mda = self.prob.model.mda  # Group
        d1 = mda.d1
        d1.add_recorder(self.recorder)

        self.prob.setup(check=False, mode='rev')

        self.prob.run_driver()

        self.prob.cleanup()

        cr = CaseReader(self.filename)

        self.assertEqual(
                sorted(cr.system_metadata.keys()),
                sorted(['root', 'mda.d1', 'pz'])
        )

        self.assertEqual(cr.system_metadata['root']['component_metadata']['test1'], 1)
        self.assertEqual(cr.system_metadata['mda.d1']['component_metadata']['test2'], "2")
        self.assertFalse('test3' in cr.system_metadata['pz']['component_metadata'])

        assert_rel_error(
            self, cr.system_metadata['pz']['scaling_factors']['output']['nonlinear']['phys'][0][1], [2.0, 2.0], 1.0e-3)

    def test_reading_solver_metadata(self):
        self.setup_sellar_model()

        nonlinear_solver = self.prob.model.nonlinear_solver
        nonlinear_solver.add_recorder(self.recorder)

        linear_solver = self.prob.model.linear_solver
        linear_solver.add_recorder(self.recorder)

        d1 = self.prob.model.d1  # instance of SellarDis1withDerivatives, a Group
        d1.nonlinear_solver = NonlinearBlockGS()
        d1.nonlinear_solver.options['maxiter'] = 5
        d1.nonlinear_solver.add_recorder(self.recorder)

        self.prob.setup(check=False)
        self.prob.run_driver()
        self.prob.cleanup()

        cr = CaseReader(self.filename)

        self.assertEqual(
                sorted(cr.solver_metadata.keys()),
                sorted(['root.LinearBlockGS', 'root.NonlinearBlockGS', 'd1.NonlinearBlockGS'])
        )
        self.assertEqual(cr.solver_metadata['d1.NonlinearBlockGS']['solver_options']['maxiter'], 5)
        self.assertEqual(cr.solver_metadata['root.NonlinearBlockGS']['solver_options']['maxiter'],10)
        self.assertEqual(cr.solver_metadata['root.LinearBlockGS']['solver_class'],'LinearBlockGS')

    @unittest.skipIf(OPT is None, "pyoptsparse is not installed" )
    @unittest.skipIf(OPTIMIZER is None, "pyoptsparse is not providing SNOPT or SLSQP" )
    def test_reading_driver_recording_with_system_vars(self):

        self.setup_sellar_grouped_model()

        self.prob.driver = pyOptSparseDriver()
        self.prob.driver.options['optimizer'] = OPTIMIZER
        if OPTIMIZER == 'SLSQP':
            self.prob.driver.opt_settings['ACC'] = 1e-9

        self.prob.driver.add_recorder(self.recorder)
        driver = self.prob.driver
        driver.recording_options['record_desvars'] = True
        driver.recording_options['record_responses'] = True
        driver.recording_options['record_objectives'] = True
        driver.recording_options['record_constraints'] = True
        driver.recording_options['includes'] = ['mda.d2.y2',]

        self.prob.driver.options['optimizer'] = OPTIMIZER
        if OPTIMIZER == 'SLSQP':
            self.prob.driver.opt_settings['ACC'] = 1e-9

        self.prob.setup(check=False)
        self.prob.run_driver()
        self.prob.cleanup()

        cr = CaseReader(self.filename)

        # Test values from one case, the last case
        last_case = cr.driver_cases.get_case(-1)
        np.testing.assert_almost_equal(last_case.outputs['z'],
                                       self.prob['pz.z'],
                                       err_msg='Case reader gives '
                                       'incorrect Parameter value'
                                       ' for {0}'.format('pz.z'))
        np.testing.assert_almost_equal(last_case.outputs['x'],
                                       self.prob['px.x'],
                                       err_msg='Case reader gives '
                                       'incorrect Parameter value'
                                       ' for {0}'.format('px.x'))
        np.testing.assert_almost_equal(last_case.outputs['y2'],
                                       self.prob['mda.d2.y2'],
                                       err_msg='Case reader gives '
                                       'incorrect Parameter value'
                                       ' for {0}'.format('mda.d2.y2'))

    @unittest.skipIf(OPT is None, "pyoptsparse is not installed")
    @unittest.skipIf(OPTIMIZER is None, "pyoptsparse is not providing SNOPT or SLSQP")
    def test_get_child_cases(self):
        self.setup_sellar_grouped_model()

        self.prob.driver = pyOptSparseDriver()
        self.prob.driver.options['optimizer'] = OPTIMIZER
        if OPTIMIZER == 'SLSQP':
            self.prob.driver.opt_settings['ACC'] = 1e-9

        self.prob.driver.add_recorder(self.recorder)
        self.prob.model.add_recorder(self.recorder)
        driver = self.prob.driver
        driver.recording_options['record_desvars'] = True
        driver.recording_options['record_responses'] = True
        driver.recording_options['record_objectives'] = True
        driver.recording_options['record_constraints'] = True

        self.prob.model._nonlinear_solver.add_recorder(self.recorder)
        self.prob.driver.options['optimizer'] = OPTIMIZER
        if OPTIMIZER == 'SLSQP':
            self.prob.driver.opt_settings['ACC'] = 1e-9

        self.prob.setup(check=False)
        self.prob.run_driver()
        self.prob.cleanup()

        cr = CaseReader(self.filename)

        expected_coords = [
            'rank0:SLSQP|0',
            'rank0:SLSQP|1',
            'rank0:SLSQP|2',
            'rank0:SLSQP|3',
            'rank0:SLSQP|4',
            'rank0:SLSQP|5',
            'rank0:SLSQP|6',
        ]
        ind = 0
        for c in cr.get_cases():
            self.assertEqual(c.iteration_coordinate, expected_coords[ind])
            ind += 1

        coords_2 = [
            'rank0:SLSQP|0',
            'rank0:SLSQP|0|root._solve_nonlinear|0|NLRunOnce|0',
            'rank0:SLSQP|1',
            'rank0:SLSQP|1|root._solve_nonlinear|1|NLRunOnce|0',
            'rank0:SLSQP|2',
            'rank0:SLSQP|2|root._solve_nonlinear|2|NLRunOnce|0',
            'rank0:SLSQP|3',
            'rank0:SLSQP|3|root._solve_nonlinear|3|NLRunOnce|0',
            'rank0:SLSQP|4',
            'rank0:SLSQP|4|root._solve_nonlinear|4|NLRunOnce|0',
            'rank0:SLSQP|5',
            'rank0:SLSQP|5|root._solve_nonlinear|5|NLRunOnce|0',
            'rank0:SLSQP|6',
            'rank0:SLSQP|6|root._solve_nonlinear|6|NLRunOnce|0'
        ]
        ind = 0
        for c in cr.get_cases(recursive=True):
            self.assertEqual(c.iteration_coordinate, coords_2[ind])
            ind += 1

        coord_children = [
            'rank0:SLSQP|0|root._solve_nonlinear|0|NLRunOnce|0'
        ]
        for c in cr.get_cases('rank0:SLSQP|0', True):
            self.assertEqual(c.iteration_coordinate, coord_children[0])

    @unittest.skipIf(OPT is None, "pyoptsparse is not installed")
    @unittest.skipIf(OPTIMIZER is None, "pyoptsparse is not providing SNOPT or SLSQP")
    def test_get_child_cases_system(self):
        self.setup_sellar_grouped_model()

        self.prob.driver = pyOptSparseDriver()
        self.prob.driver.options['optimizer'] = OPTIMIZER
        if OPTIMIZER == 'SLSQP':
            self.prob.driver.opt_settings['ACC'] = 1e-9

        self.prob.model.add_recorder(self.recorder)
        driver = self.prob.driver

        self.prob.model._nonlinear_solver.add_recorder(self.recorder)
        self.prob.driver.options['optimizer'] = OPTIMIZER
        if OPTIMIZER == 'SLSQP':
            self.prob.driver.opt_settings['ACC'] = 1e-9

        self.prob.setup(check=False)
        self.prob.run_driver()
        self.prob.cleanup()

        cr = CaseReader(self.filename)

        coords = [
            'rank0:SLSQP|0|root._solve_nonlinear|0|NLRunOnce|0',
            'rank0:SLSQP|1|root._solve_nonlinear|1|NLRunOnce|0',
            'rank0:SLSQP|2|root._solve_nonlinear|2|NLRunOnce|0',
            'rank0:SLSQP|3|root._solve_nonlinear|3|NLRunOnce|0',
            'rank0:SLSQP|4|root._solve_nonlinear|4|NLRunOnce|0',
            'rank0:SLSQP|5|root._solve_nonlinear|5|NLRunOnce|0',
            'rank0:SLSQP|6|root._solve_nonlinear|6|NLRunOnce|0'
        ]
        ind = 0
        for c in cr.get_cases(recursive=True):
            self.assertEqual(c.iteration_coordinate, coords[ind])
            ind += 1

    def test_list_outputs(self):
        self.setup_sellar_model()

        nonlinear_solver = self.prob.model.nonlinear_solver
        linear_solver = self.prob.model.linear_solver

        d1 = self.prob.model.d1  # instance of SellarDis1withDerivatives, a Group
        d1.nonlinear_solver = NonlinearBlockGS()
        d1.nonlinear_solver.options['maxiter'] = 5
        self.prob.model.add_recorder(self.recorder)
        self.prob.model.d1.add_recorder(self.recorder)
        self.prob.model.recording_options['record_residuals'] = True

        self.prob.setup(check=False)
        self.prob.run_driver()
        self.prob.cleanup()

        cr = CaseReader(self.filename)

        outputs = cr.list_outputs(None, True, True, True, True, None, True, True, True,
                                  True, True, True)

        expected_outputs = {
            'd2.y2': {'lower': None, 'ref': 1.0, 'resids': [0.], 'shape': (1,), 'values': [12.0584882]},
            'con_cmp1.con1': {'lower': None, 'ref': 1.0, 'resids': [0.], 'shape': (1,), 'values': [-22.4283024]},
            'pz.z': {'lower': None, 'ref': 1.0, 'resids': [0., 0.], 'shape': (2,), 'values': [5., 2.]},
            'obj_cmp.obj': {'lower': None, 'ref': 1.0, 'resids': [0.], 'shape': (1,), 'values': [28.5883082]},
            'px.x': {'lower': None, 'ref': 1.0, 'resids': [0.], 'shape': (1,), 'values': [1.]},
            'con_cmp2.con2': {'lower': None, 'ref': 1.0, 'resids': [0.], 'shape': (1,), 'values': [-11.9415118]},
            'd1.y1': {'lower': None, 'ref': 1.0, 'resids': [1.318e-10], 'shape': (1,), 'values': [25.5883024]}
        }

        self.assertEqual(len(outputs), 7)
        for o in outputs:
            vals = o[1]
            name = o[0]
            expected = expected_outputs[name]
            self.assertEqual(vals['lower'], expected['lower'])
            self.assertEqual(vals['ref'], expected['ref'])
            self.assertEqual(vals['shape'], expected['shape'])
            np.testing.assert_almost_equal(vals['resids'], expected['resids'])
            np.testing.assert_almost_equal(vals['value'], expected['values'])

        expected_outputs_case = {
            'd1.y1': {'lower': None, 'ref': 1.0, 'resids': [1.318e-10], 'shape': (1,), 'values': [25.5454859]}
        }

        sys_case = cr.system_cases.get_case(1)
        outputs_case = cr.list_outputs(sys_case, True, True, True, True, None, True, True, True,
                                       True, True, True)

        for o in outputs_case:
            vals = o[1]
            name = o[0]
            expected = expected_outputs_case[name]
            self.assertEqual(vals['lower'], expected['lower'])
            self.assertEqual(vals['ref'], expected['ref'])
            self.assertEqual(vals['shape'], expected['shape'])
            np.testing.assert_almost_equal(vals['resids'], expected['resids'])
            np.testing.assert_almost_equal(vals['value'], expected['values'])

        expected_explicit_outputs_case = expected_outputs_case
        expl_outputs_case = cr.list_outputs(sys_case, True, False, True, True, None, True, True, True,
                                            True, True, True)
        for o in outputs_case:
            vals = o[1]
            name = o[0]
            expected = expected_explicit_outputs_case[name]
            self.assertEqual(vals['lower'], expected['lower'])
            self.assertEqual(vals['ref'], expected['ref'])
            self.assertEqual(vals['shape'], expected['shape'])
            np.testing.assert_almost_equal(vals['resids'], expected['resids'])
            np.testing.assert_almost_equal(vals['value'], expected['values'])

        impl_outputs_case = cr.list_outputs(sys_case, False, True)
        self.assertEqual(len(impl_outputs_case), 0)

    def test_list_inputs(self):
        self.setup_sellar_model()

        nonlinear_solver = self.prob.model.nonlinear_solver
        linear_solver = self.prob.model.linear_solver

        d1 = self.prob.model.d1  # instance of SellarDis1withDerivatives, a Group
        d1.nonlinear_solver = NonlinearBlockGS()
        d1.nonlinear_solver.options['maxiter'] = 5
        self.prob.model.add_recorder(self.recorder)
        self.prob.model.d1.add_recorder(self.recorder)
        self.prob.model.recording_options['record_residuals'] = True

        self.prob.setup(check=False)
        self.prob.run_driver()
        self.prob.cleanup()

        cr = CaseReader(self.filename)

        inputs = cr.list_inputs(None, True, True, True)

        expected_inputs = {
            'obj_cmp.x': {'value': [1.]},
            'd2.z': {'value': [5., 2.]},
            'con_cmp2.y2': {'value': [12.05848815]},
            'obj_cmp.y2': {'value': [12.05848815]},
            'obj_cmp.z': {'value': [5., 2.]},
            'd1.x': {'value': [1.]},
            'd1.z': {'value': [5., 2.]},
            'd1.y2': {'value': [12.05848815]},
            'con_cmp1.y1': {'value': [25.58830237]},
            'obj_cmp.y1': {'value': [25.58830237]},
            'd2.y1': {'value': [25.58830237]}
        }

        self.assertEqual(len(inputs), 11)
        for o in inputs:
            vals = o[1]
            name = o[0]
            expected = expected_inputs[name]
            np.testing.assert_almost_equal(vals['value'], expected['value'])

        expected_inputs_case = {
            'd1.z': {'value': [5., 2.]},
            'd1.x': {'value': [1.]},
            'd1.y2': {'value': [12.27257053]}
        }

<<<<<<< HEAD
        inputs_case = cr.list_inputs(1, True, True, True, None)
=======
        sys_case = cr.system_cases.get_case(1)
        inputs_case = cr.list_inputs(sys_case, True, True, True, None)
>>>>>>> 904fbd59

        for o in inputs_case:
            vals = o[1]
            name = o[0]
            expected = expected_inputs_case[name]
            np.testing.assert_almost_equal(vals['value'], expected['value'])

    def test_get_vars(self):
        self.setup_sellar_model()

        d1 = self.prob.model.d1  # instance of SellarDis1withDerivatives, a Group
        d1.nonlinear_solver = NonlinearBlockGS()
        d1.nonlinear_solver.options['maxiter'] = 5
        self.prob.model.add_recorder(self.recorder)
        self.prob.model.d1.add_recorder(self.recorder)
        self.prob.model.recording_options['record_residuals'] = True
        self.prob.driver.add_recorder(self.recorder)

        self.prob.setup(check=False)
        self.prob.run_driver()
        self.prob.cleanup()

        cr = CaseReader(self.filename)
        driver_case = cr.driver_cases.get_case(0)
        desvars = driver_case.get_desvars()
        objectives = driver_case.get_objectives()
        constraints = driver_case.get_constraints()
        responses = driver_case.get_responses()

        expected_desvars = {
            "x": [1.],
            "z": [5., 2.]
        }

        expected_objectives = { "obj": [28.58830817], }

        expected_constraints = { "con1": [-22.42830237], "con2": [-11.94151185] }

        expected_responses = expected_objectives.copy()
        expected_responses.update(expected_constraints)

        for expected_set, actual_set in (
            (expected_desvars, desvars),
            (expected_objectives, objectives),
            (expected_constraints, constraints),
            (expected_responses, responses)):
            
            self.assertEqual(len(expected_set), len(actual_set.keys))
            for k in actual_set:
                np.testing.assert_almost_equal(expected_set[k], actual_set[k])   


if __name__ == "__main__":
    unittest.main()<|MERGE_RESOLUTION|>--- conflicted
+++ resolved
@@ -761,12 +761,8 @@
             'd1.y2': {'value': [12.27257053]}
         }
 
-<<<<<<< HEAD
-        inputs_case = cr.list_inputs(1, True, True, True, None)
-=======
         sys_case = cr.system_cases.get_case(1)
         inputs_case = cr.list_inputs(sys_case, True, True, True, None)
->>>>>>> 904fbd59
 
         for o in inputs_case:
             vals = o[1]
@@ -813,10 +809,10 @@
             (expected_objectives, objectives),
             (expected_constraints, constraints),
             (expected_responses, responses)):
-            
+
             self.assertEqual(len(expected_set), len(actual_set.keys))
             for k in actual_set:
-                np.testing.assert_almost_equal(expected_set[k], actual_set[k])   
+                np.testing.assert_almost_equal(expected_set[k], actual_set[k])
 
 
 if __name__ == "__main__":
