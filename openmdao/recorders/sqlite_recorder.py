"""
Class definition for SqliteRecorder, which provides dictionary backed by SQLite.
"""

import io
import os
import sqlite3

import numpy as np
from six import iteritems
from six.moves import cPickle as pickle

from openmdao.recorders.base_recorder import BaseRecorder
from openmdao.utils.mpi import MPI

from openmdao.utils.record_util import values_to_array
from openmdao.core.driver import Driver
from openmdao.core.system import System


def array_to_blob(array):
    """
    Make numpy array in to BLOB type.

    Convert a numpy array to something that can be written
    to a BLOB field in sqlite

    TODO: move this to a util file?
    """
    out = io.BytesIO()
    np.save(out, array)
    out.seek(0)
    return sqlite3.Binary(out.read())


def blob_to_array(blob):
    """
    Convert sqlite BLOB to numpy array.

    TODO: move this to a util file?
    """
    out = io.BytesIO(blob)
    out.seek(0)
    return np.load(out)


format_version = 1


class SqliteRecorder(BaseRecorder):
    """
    Recorder that saves cases in a sqlite db.

    Attributes
    ----------
    model_viewer_data : dict
        Dict that holds the data needed to generate N2 diagram.
    con
        Connection to the sqlite3 database.
    cursor
        Sqlite3 system cursor via the con.
    _abs2prom : {'input': dict, 'output': dict}
        Dictionary mapping absolute names to promoted names.
    _prom2abs : {'input': dict, 'output': dict}
        Dictionary mapping promoted names to absolute names.
    """

    def __init__(self, filepath, append=False):
        """
        Initialize the SqliteRecorder.

        Parameters
        ----------
        filepath: str
            Path to the recorder file.
        append : bool
            Optional. If True, append to an existing case recorder file.
        """
        super(SqliteRecorder, self).__init__()

        if MPI and MPI.COMM_WORLD.rank > 0:
            self._open_close_sqlite = False
        else:
            self._open_close_sqlite = True

        self.model_viewer_data = None
        self._abs2prom = {'input': {}, 'output': {}}
        self._prom2abs = {'input': {}, 'output': {}}

        if append:
            raise NotImplementedError("Append feature not implemented for SqliteRecorder")

        if self._open_close_sqlite and not append:
            try:
                os.remove(filepath)
            except OSError:
                pass
            self.con = sqlite3.connect(filepath)
            with self.con:
                self.cursor = self.con.cursor()
                self.cursor.execute("CREATE TABLE metadata( format_version INT, "
                                    "abs2prom BLOB, prom2abs BLOB)")
                self.cursor.execute("INSERT INTO metadata(format_version, abs2prom, "
                                    "prom2abs) VALUES(?,?,?)",
                                    (format_version, None, None))
                self._set_full_metadata = False  # we haven't inserted abs2prom and prom2abs

                # used to keep track of the order of the case records across all three tables
                self.cursor.execute("CREATE TABLE global_iterations(id INTEGER PRIMARY KEY, "
                                    "record_type TEXT, rowid INT)")
                self.cursor.execute("CREATE TABLE driver_iterations(id INTEGER PRIMARY KEY, "
                                    "counter INT,iteration_coordinate TEXT, timestamp REAL, "
                                    "success INT, msg TEXT, desvars BLOB, responses BLOB, "
                                    "objectives BLOB, constraints BLOB, sysincludes BLOB)")
                self.cursor.execute("CREATE TABLE system_iterations(id INTEGER PRIMARY KEY, "
                                    "counter INT, iteration_coordinate TEXT,  timestamp REAL, "
                                    "success INT, msg TEXT, inputs BLOB, outputs BLOB, "
                                    "residuals BLOB)")
                self.cursor.execute("CREATE TABLE solver_iterations(id INTEGER PRIMARY KEY, "
                                    "counter INT, iteration_coordinate TEXT, timestamp REAL, "
                                    "success INT, msg TEXT, abs_err REAL, rel_err REAL, "
                                    "solver_output BLOB, solver_residuals BLOB)")

                self.cursor.execute("CREATE TABLE driver_metadata(id TEXT PRIMARY KEY, "
                                    "model_viewer_data BLOB)")
                self.cursor.execute("CREATE TABLE system_metadata(id TEXT PRIMARY KEY, "
                                    "scaling_factors BLOB)")
                self.cursor.execute("CREATE TABLE solver_metadata(id TEXT PRIMARY KEY, "
                                    "solver_options BLOB, solver_class TEXT)")

    def startup(self, recording_requester):
        """
        Prepare for a new run and create/update the abs2prom and prom2abs variables.

        Parameters
        ----------
        recording_requester :
            Object to which this recorder is attached.
        """
        super(SqliteRecorder, self).startup(recording_requester)

        # grab the system
        if isinstance(recording_requester, Driver):
            system = recording_requester._problem.model
        elif isinstance(recording_requester, System):
            system = recording_requester
        else:
            system = recording_requester._system

        # merge current abs2prom and prom2abs with this system's version
        for io in ['input', 'output']:
            for v in system._var_abs2prom[io]:
                self._abs2prom[io][v] = system._var_abs2prom[io][v]
            for v in system._var_allprocs_prom2abs_list[io]:
                if v not in self._prom2abs[io]:
                    self._prom2abs[io][v] = system._var_allprocs_prom2abs_list[io][v]
                else:
                    self._prom2abs[io][v] = list(set(self._prom2abs[io][v]) |
                                                 set(system._var_allprocs_prom2abs_list[io][v]))

        # store the updated abs2prom and prom2abs
        abs2prom = pickle.dumps(self._abs2prom)
        prom2abs = pickle.dumps(self._prom2abs)
        with self.con:
            self.con.execute("UPDATE metadata SET abs2prom=?, prom2abs=?",
                             (abs2prom, prom2abs))

    def record_iteration_driver(self, recording_requester, data, metadata):
        """
        Record data and metadata from a Driver.

        Parameters
        ----------
        recording_requester : object
            Driver in need of recording.
        data : dict
            Dictionary containing desvars, objectives, constraints, responses, and System vars.
        metadata : dict
            Dictionary containing execution metadata.
        """
        desvars = data['des']
        responses = data['res']
        objectives = data['obj']
        constraints = data['con']
        sysvars = data['sys']

        # Need to gather up the values from across the ranks, if MPI
        # if MPI:
        #     desvars = self._gather_vars(root, desvars)
        #     responses = self._gather_vars(root, responses)
        #     objectives = self._gather_vars(root, objectives)
        #     constraints = self._gather_vars(root, constraints)
        #     sysvars = self._gather_vars(root, sysvars)

        if MPI is None or MPI.COMM_WORLD.rank == 0:
            desvars_array = values_to_array(desvars)
            responses_array = values_to_array(responses)
            objectives_array = values_to_array(objectives)
            constraints_array = values_to_array(constraints)
            sysvars_array = values_to_array(sysvars)

            desvars_blob = array_to_blob(desvars_array)
            responses_blob = array_to_blob(responses_array)
            objectives_blob = array_to_blob(objectives_array)
            constraints_blob = array_to_blob(constraints_array)
            sysvars_blob = array_to_blob(sysvars_array)

            with self.con:
                self.cursor.execute("INSERT INTO driver_iterations(counter, iteration_coordinate, "
                                    "timestamp, success, msg, desvars , responses , objectives , "
                                    "constraints, sysincludes ) VALUES(?,?,?,?,?,?,?,?,?,?)",
                                    (self._counter, self._iteration_coordinate,
                                     metadata['timestamp'], metadata['success'],
                                     metadata['msg'], desvars_blob,
                                     responses_blob, objectives_blob,
                                     constraints_blob, sysvars_blob))
                self.con.execute("INSERT INTO global_iterations(record_type, rowid) VALUES(?,?)",
                                 ('driver', self.cursor.lastrowid))

    def record_iteration_system(self, recording_requester, data, metadata):
        """
        Record data and metadata from a System.

        Parameters
        ----------
        recording_requester : object
            Driver in need of recording.
        data : dict
            Dictionary containing inputs, outputs, and residuals.
        metadata : dict
            Dictionary containing execution metadata.
        """
        inputs = data['i']
        outputs = data['o']
        residuals = data['r']

        inputs_array = values_to_array(inputs)
        outputs_array = values_to_array(outputs)
        residuals_array = values_to_array(residuals)

        inputs_blob = array_to_blob(inputs_array)
        outputs_blob = array_to_blob(outputs_array)
        residuals_blob = array_to_blob(residuals_array)

        with self.con:
            self.cursor.execute("INSERT INTO system_iterations(counter, iteration_coordinate, "
                                "timestamp, success, msg, inputs , outputs , residuals ) "
                                "VALUES(?,?,?,?,?,?,?,?)",
                                (self._counter, self._iteration_coordinate,
                                 metadata['timestamp'], metadata['success'],
                                 metadata['msg'], inputs_blob,
                                 outputs_blob, residuals_blob))
            self.cursor.execute("INSERT INTO global_iterations(record_type, rowid) VALUES(?,?)",
                                ('system', self.cursor.lastrowid))

    def record_iteration_solver(self, recording_requester, data, metadata):
        """
        Record data and metadata from a Solver.

        Parameters
        ----------
        recording_requester : object
            Solver in need of recording.
        data : dict
            Dictionary containing outputs, residuals, and errors.
        metadata : dict
            Dictionary containing execution metadata.
        """
        abs = data['abs']
        rel = data['rel']
        outputs = data['o']
        residuals = data['r']

        outputs_array = values_to_array(outputs)
        residuals_array = values_to_array(residuals)

        outputs_blob = array_to_blob(outputs_array)
        residuals_blob = array_to_blob(residuals_array)

        with self.con:
            self.cursor.execute("INSERT INTO solver_iterations(counter, iteration_coordinate, "
                                "timestamp, success, msg, abs_err, rel_err, solver_output, "
                                "solver_residuals) VALUES(?,?,?,?,?,?,?,?,?)",
                                (self._counter, self._iteration_coordinate,
                                 metadata['timestamp'],
                                 metadata['success'], metadata['msg'],
                                 abs, rel,
                                 outputs_blob, residuals_blob))

            self.cursor.execute("INSERT INTO global_iterations(record_type, rowid) VALUES(?,?)",
                                ('solver', self.cursor.lastrowid))

    def record_metadata_driver(self, recording_requester):
        """
        Record driver metadata.

        Parameters
        ----------
        recording_requester: <Driver>
            The Driver that would like to record its metadata.
        """
        driver_class = type(recording_requester).__name__
        model_viewer_data = pickle.dumps(recording_requester._model_viewer_data,
                                         pickle.HIGHEST_PROTOCOL)
        with self.con:
<<<<<<< HEAD
            self.con.execute("INSERT OR IGNORE INTO driver_metadata(id, model_viewer_data) "
                             "VALUES(?,?)", (driver_class, sqlite3.Binary(model_viewer_data)))
=======
            self.con.execute("INSERT INTO driver_metadata(id, model_viewer_data) VALUES(?,?)",
                             (driver_class, sqlite3.Binary(model_viewer_data)))
>>>>>>> 41c86451

    def record_metadata_system(self, recording_requester):
        """
        Record system metadata.

        Parameters
        ----------
        recording_requester: <System>
            The System that would like to record its metadata.
        """
        # Cannot handle PETScVector yet
        from openmdao.api import PETScVector
        if PETScVector and isinstance(recording_requester._outputs, PETScVector):
            return  # Cannot handle PETScVector yet

        # collect scaling arrays
        scaling_vecs = {}
        for kind, odict in iteritems(recording_requester._vectors):
            scaling_vecs[kind] = scaling = {}
            for vecname, vec in iteritems(odict):
                scaling[vecname] = vec._scaling
        scaling_factors = pickle.dumps(scaling_vecs,
                                       pickle.HIGHEST_PROTOCOL)
        path = recording_requester.pathname
        if not path:
            path = 'root'
        with self.con:
            self.con.execute("INSERT INTO system_metadata(id, scaling_factors) \
                              VALUES(?,?)",
                             (path, sqlite3.Binary(scaling_factors)))

    def record_metadata_solver(self, recording_requester):
        """
        Record solver metadata.

        Parameters
        ----------
        recording_requester: <Solver>
            The Solver that would like to record its metadata.
        """
        path = recording_requester._system.pathname
        solver_class = type(recording_requester).__name__
        if not path:
            path = 'root'
        id = "{}.{}".format(path, solver_class)

        solver_options = pickle.dumps(recording_requester.options,
                                      pickle.HIGHEST_PROTOCOL)

        with self.con:
            self.con.execute(
                "INSERT INTO solver_metadata(id, solver_options, solver_class) "
                "VALUES(?,?,?)", (id, sqlite3.Binary(solver_options), solver_class))

    def close(self):
        """
        Close `out`.
        """
        if self._open_close_sqlite:
            self.con.close()<|MERGE_RESOLUTION|>--- conflicted
+++ resolved
@@ -303,13 +303,8 @@
         model_viewer_data = pickle.dumps(recording_requester._model_viewer_data,
                                          pickle.HIGHEST_PROTOCOL)
         with self.con:
-<<<<<<< HEAD
-            self.con.execute("INSERT OR IGNORE INTO driver_metadata(id, model_viewer_data) "
-                             "VALUES(?,?)", (driver_class, sqlite3.Binary(model_viewer_data)))
-=======
             self.con.execute("INSERT INTO driver_metadata(id, model_viewer_data) VALUES(?,?)",
                              (driver_class, sqlite3.Binary(model_viewer_data)))
->>>>>>> 41c86451
 
     def record_metadata_system(self, recording_requester):
         """
